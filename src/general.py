import os

from torch.utils.data import DataLoader

import dataset.dataset_handle as dh
from settings import NUM_WORKERS, BATCH_SIZE
from src.preprocess import ImagePreprocessor

"""
    General utility functions for the project model.
"""

# ========================= MENU OPTIONS =========================

def menu():
    """
    Display the main menu for the project.
    """
    print("Welcome to the MIMIC-CXR Project!")
    print("1. Baseline Evaluation")
    print("2. Fine Tuned Model Train or Evaluation")
    print("2. Graph Model (Med-ViX-Ray Train or Evaluation")
    print("9. Exit")
    choice = input("Please select an option (1-3): ")
    return choice


def basic_menu_model_option(model_path, model_obj):
    """
    Check if a model exists at the specified path. If it does, prompt the user to load it or train a new one.
    If the model does not exist, prompt the user to train a new one.
    Args:
        model_path (str): Path to the model.
        model_obj (nn.Module): Model object to load the model into.
    :return:
    """
    if os.path.exists(model_path):
        print(f"Model exists in {model_path}; Load it?")
        if input("y/N: ").lower() == "y":
            model_obj.load_model(model_path)
            print("Model loaded.")
            print("Model:", model_obj, "\nSwin Part:", model_obj.swin_model)
            return False

        elif input("Do you want to train a new model? (y/N): ").lower() == "y":
            return True
        else:
            print("Exiting...")
            exit(0)
    else:
        print("Model not found. Training a new model.")
        return True

<<<<<<< HEAD

# ======= STANDARD OPERATIONS TO GET TRAINING AND VALIDATION DATASET AND LABELS =======

def _load_train_val_sets(all_data=False):
    """
    Load the training and validation datasets.
    If they do not exist, create them using dataset_handle.load_ready_dataset function.
    Returns:
        tuple(pd.DataFrame, pd.DataFrame): The training and validation datasets.
    """
    # Load dataset
    partial_list = None if all_data else DOWNLOADED_FILES
    split_dir = MIMIC_SPLIT_DIR if all_data else SPLIT_DATASET_DIR
    try:
        train_dataset = dh.load_ready_dataset(phase='train', directory=split_dir)
    except FileNotFoundError:
        print("Train dataset not found. Creating a new one.")
        merged_data = dh.dataset_handle(partial_list=partial_list)
        train_dataset, _, _ = dh.split_dataset(merged_data, partial_list=partial_list)

    try:
        validation_dataset = dh.load_ready_dataset(phase='validation', directory=split_dir)
    except FileNotFoundError:
        print("Validation dataset not found. Since Train dataset was created or loaded \n"
              " there should be a validation dataset too.")
        print("Check the dataset folder or code.")
        exit(1)

    print("Train and Validation information dataset loaded.")
    return train_dataset, validation_dataset


def _get_image_paths_from_csv(train_dataset=None, validation_dataset=None,
                              verify_existence=True, use_bucket=False):
    """
    Fetch image paths from the CSV files for training and validation datasets.
    Note: if the dataset is not provided, it will return None in the tuple
    Args:
        train_dataset (pd.DataFrame): The training dataset.
        validation_dataset (pd.DataFrame): The validation dataset.
        verify_existence (bool): If True, check if the image paths exist while fetching.
        use_bucket (bool): If True, use the bucketed dataset in Dataloader.
        It will change the image_dir path to use a FUSE mounted bucket.
    Returns:
        tuple(list, list): The training and validation image paths.
    """
    # BUCKET_PREFIX_PATH is the path to the bucket (e.g. bucket_name; gs:// will be added in the code)
    image_dir = BUCKET_PREFIX_PATH if use_bucket else DATASET_PATH
    #image_dir = DATASET_PATH

    train_image_paths, validation_image_paths = None, None
    if train_dataset is not None:
        train_image_paths = dh.fetch_image_from_csv(train_dataset,
                                                    image_dir_prefix=image_dir,
                                                    csv_kind='train',
                                                    use_csv_data_only=(not verify_existence))
    if validation_dataset is not None:
        validation_image_paths = dh.fetch_image_from_csv(validation_dataset,
                                                         image_dir_prefix=image_dir,
                                                         csv_kind='validation',
                                                         use_csv_data_only=(not verify_existence))

    return train_image_paths, validation_image_paths


def _get_train_val_labels(train_dataset=None, validation_dataset=None):
    """
    Fetch labels from pd.DataFrame for training and validation datasets.
    Note: if the dataset is not provided, it will return None in the tuple
    Args:
        train_dataset (pd.DataFrame): The training dataset.
        validation_dataset (pd.DataFrame): The validation dataset.
    Returns:
        tuple[dict, dict]: The training and validation labels.
    """
    train_labels, val_labels = None, None
    # Convert labels to dictionary
    if train_dataset is not None:
      train_labels = {row['dicom_id']: row[MIMIC_LABELS].tolist()
                      for _, row in train_dataset.iterrows()}
    if validation_dataset is not None:
      val_labels = {row['dicom_id']: row[MIMIC_LABELS].tolist()
                    for _, row in validation_dataset.iterrows()}
    return train_labels, val_labels


=======
>>>>>>> 3489f46a
# =============================== MAIN CALLING FUNCTION TO GET DIRECTLY THE DATALOADERS ===============================

def get_dataloaders(return_study_id=False, pin_memory=False,
                    return_train_loader=True, return_val_loader=True,
                    full_data=False, verify_existence=False, use_bucket=False):
    """
        Get the training and validation dataloaders.

        This function loads the datasets, fetches the image paths and labels and creates the dataloaders.
        Datasets are the same for every model, using settings.py variables to get the paths.

        Note:

        -If return_train_loader or return_val_loader is set to False,
        the function will return None for that dataloader but a tuple is always returned.

        -When all_data is set to True, the function will load the entire dataset using mimic Physionet division csv info.
        The directory for the dataset is set to MIMIC_SPLIT_DIR in settings.py.

        -The dataloaders are created using the ImagePreprocessor class for preprocessing images.
        Args:
            return_study_id (bool): If True, the dataloader will return the study_id
            along with the image and label in the tuple.

            pin_memory (bool): If True, the dataloader will use pinned memory for faster data transfer to GPU.

            return_train_loader (bool): If True, the dataloader will return the training dataloader.

            return_val_loader (bool): If True, the dataloader will return the validation dataloader.

            full_data (bool): If True, the function will load the entire dataset using mimic physionet division csv info.

            use_bucket (bool): If True, the function will use the bucketed dataset in Dataloader.
            It will change the image_dir path to use a FUSE mounted bucket.

            verify_existence (bool): If True, the function will check if the image paths
            exist while fetching paths from csv. (Only for non bucketed dataset)

        Returns:
            tuple[DataLoader, DataLoader] for training and validation datasets.
    """
    if use_bucket and not full_data:
        print("[WARNING] Using bucketed dataset with partial data.")

    if use_bucket and verify_existence:
        print("[WARNING] Using bucketed dataset with verify_existence=True. "
              "This will not work as the image paths are not verified in the bucket.")
        verify_existence = False

    print("\n ------------------- ")
    print("[INFO] Loading dataset(s) metadata...")

    training_loader, valid_loader = None, None
    if return_train_loader:
        print("[INFO] Fetching training metadata...")
        train_metadata = dh.fetch_metadata(phase='train',
                                           full_data=full_data,
                                           verify_existence=verify_existence)
        if len(train_metadata) == 0:
            print("[ERROR] No images found in the dataset for Training. "
                  "Check the dataset folder or code.")
            exit(1)

        print(" - Train metadata size:", len(train_metadata))
        print(" - Creating training dataloader...")
        training_loader = DataLoader(ImagePreprocessor
                                     (train_metadata,
                                      channels_mode="L",
                                      return_study_id=return_study_id,
                                      use_bucket=use_bucket),
                                 batch_size=BATCH_SIZE, shuffle=True,
                                 num_workers=NUM_WORKERS,
                                 pin_memory=pin_memory)

    if return_val_loader:
        print("[INFO] Fetching validation metadata...")
        val_metadata = dh.fetch_metadata(phase='val',
                                         full_data=full_data,
                                         verify_existence=verify_existence)
        if len(val_metadata) == 0:
            print("[ERROR] No images found in the dataset for Validation. "
                  "Check the dataset folder or code.")
            exit(1)

        print(" - Validation metadata size:", len(val_metadata))
        print(" - Creating validation dataloader...")
        valid_loader = DataLoader(ImagePreprocessor
                                  (val_metadata,
                                   channels_mode="L",
                                   return_study_id=False,
                                   use_bucket=use_bucket),
                              batch_size=BATCH_SIZE, shuffle=False,
                              num_workers=NUM_WORKERS,
                              pin_memory=pin_memory)

    return training_loader, valid_loader


def get_test_dataloader( pin_memory=False,
                         full_data=False, verify_existence=False, use_bucket=False, channels_mode="L"):
    """
        Get the test dataloader.

        This function loads the test dataset, fetches the image paths and labels and creates the dataloader.
        The dataset is the same for every model, using settings.py variables to get the paths.
        Channels mode is present to allow for RGB or grayscale images so also baseline models can be used.
        Args:
            channels_mode (str): Color mode of the image. Default is "RGB". Accepts "RGB" or "L" (grayscale).

            pin_memory (bool): If True, the dataloader will use pinned memory for faster data transfer to GPU.

            full_data (bool): If True, the function will load the entire dataset using mimic physionet division csv info.

            use_bucket (bool): If True, the function will use the bucketed dataset in Dataloader.
            It will change the image_dir path to use a FUSE mounted bucket.

            verify_existence (bool): If True, the function will check if the image paths
            exist while fetching paths from csv. (Only for non bucketed dataset)

        Returns:
            DataLoader for test dataset.
    """
    if use_bucket and not full_data:
        print("[WARNING] Using bucketed dataset with partial data.")

    if use_bucket and verify_existence:
        print("[WARNING] Using bucketed dataset with verify_existence=True. "
              "This will not work as the image paths are not verified in the bucket.")
        verify_existence = False

    print("\n ------------------- ")
    print("[INFO] Loading test dataset metadata...")

    print("[INFO] Fetching test metadata...")
    test_metadata = dh.fetch_metadata(phase='test',
                                      full_data=full_data,
                                      verify_existence=verify_existence)
    if len(test_metadata) == 0:
        print("[ERROR] No images found in the dataset for Testing. "
              "Check the dataset folder or code.")
        exit(1)

    print(" - Test metadata size:", len(test_metadata))
    print(" - Creating test dataloader...")
    test_loader = DataLoader(ImagePreprocessor
                             (test_metadata,
                              channels_mode=channels_mode,
                              return_study_id=False,
                              use_bucket=use_bucket),
                             batch_size=1, shuffle=False,
                             num_workers=1,
                             pin_memory=pin_memory)
    return test_loader<|MERGE_RESOLUTION|>--- conflicted
+++ resolved
@@ -10,7 +10,6 @@
     General utility functions for the project model.
 """
 
-# ========================= MENU OPTIONS =========================
 
 def menu():
     """
@@ -51,95 +50,6 @@
         print("Model not found. Training a new model.")
         return True
 
-<<<<<<< HEAD
-
-# ======= STANDARD OPERATIONS TO GET TRAINING AND VALIDATION DATASET AND LABELS =======
-
-def _load_train_val_sets(all_data=False):
-    """
-    Load the training and validation datasets.
-    If they do not exist, create them using dataset_handle.load_ready_dataset function.
-    Returns:
-        tuple(pd.DataFrame, pd.DataFrame): The training and validation datasets.
-    """
-    # Load dataset
-    partial_list = None if all_data else DOWNLOADED_FILES
-    split_dir = MIMIC_SPLIT_DIR if all_data else SPLIT_DATASET_DIR
-    try:
-        train_dataset = dh.load_ready_dataset(phase='train', directory=split_dir)
-    except FileNotFoundError:
-        print("Train dataset not found. Creating a new one.")
-        merged_data = dh.dataset_handle(partial_list=partial_list)
-        train_dataset, _, _ = dh.split_dataset(merged_data, partial_list=partial_list)
-
-    try:
-        validation_dataset = dh.load_ready_dataset(phase='validation', directory=split_dir)
-    except FileNotFoundError:
-        print("Validation dataset not found. Since Train dataset was created or loaded \n"
-              " there should be a validation dataset too.")
-        print("Check the dataset folder or code.")
-        exit(1)
-
-    print("Train and Validation information dataset loaded.")
-    return train_dataset, validation_dataset
-
-
-def _get_image_paths_from_csv(train_dataset=None, validation_dataset=None,
-                              verify_existence=True, use_bucket=False):
-    """
-    Fetch image paths from the CSV files for training and validation datasets.
-    Note: if the dataset is not provided, it will return None in the tuple
-    Args:
-        train_dataset (pd.DataFrame): The training dataset.
-        validation_dataset (pd.DataFrame): The validation dataset.
-        verify_existence (bool): If True, check if the image paths exist while fetching.
-        use_bucket (bool): If True, use the bucketed dataset in Dataloader.
-        It will change the image_dir path to use a FUSE mounted bucket.
-    Returns:
-        tuple(list, list): The training and validation image paths.
-    """
-    # BUCKET_PREFIX_PATH is the path to the bucket (e.g. bucket_name; gs:// will be added in the code)
-    image_dir = BUCKET_PREFIX_PATH if use_bucket else DATASET_PATH
-    #image_dir = DATASET_PATH
-
-    train_image_paths, validation_image_paths = None, None
-    if train_dataset is not None:
-        train_image_paths = dh.fetch_image_from_csv(train_dataset,
-                                                    image_dir_prefix=image_dir,
-                                                    csv_kind='train',
-                                                    use_csv_data_only=(not verify_existence))
-    if validation_dataset is not None:
-        validation_image_paths = dh.fetch_image_from_csv(validation_dataset,
-                                                         image_dir_prefix=image_dir,
-                                                         csv_kind='validation',
-                                                         use_csv_data_only=(not verify_existence))
-
-    return train_image_paths, validation_image_paths
-
-
-def _get_train_val_labels(train_dataset=None, validation_dataset=None):
-    """
-    Fetch labels from pd.DataFrame for training and validation datasets.
-    Note: if the dataset is not provided, it will return None in the tuple
-    Args:
-        train_dataset (pd.DataFrame): The training dataset.
-        validation_dataset (pd.DataFrame): The validation dataset.
-    Returns:
-        tuple[dict, dict]: The training and validation labels.
-    """
-    train_labels, val_labels = None, None
-    # Convert labels to dictionary
-    if train_dataset is not None:
-      train_labels = {row['dicom_id']: row[MIMIC_LABELS].tolist()
-                      for _, row in train_dataset.iterrows()}
-    if validation_dataset is not None:
-      val_labels = {row['dicom_id']: row[MIMIC_LABELS].tolist()
-                    for _, row in validation_dataset.iterrows()}
-    return train_labels, val_labels
-
-
-=======
->>>>>>> 3489f46a
 # =============================== MAIN CALLING FUNCTION TO GET DIRECTLY THE DATALOADERS ===============================
 
 def get_dataloaders(return_study_id=False, pin_memory=False,
