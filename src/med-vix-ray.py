import json
import torch
import os
import torch.nn as nn
import numpy as np
from sklearn.metrics import accuracy_score, f1_score

# XLA_MOD
import torch_xla
import torch_xla.core.xla_model as xm
import torch_xla.distributed.parallel_loader as pl
import torch_xla.distributed.xla_multiprocessing as xmp
from torch_xla.runtime import global_ordinal

#import sys
#sys.path.append(os.path.expanduser('~/med-vix-ray/'))

import src.train_helpers
from settings import NUM_EPOCHS, LEARNING_RATE_TRANSFORMER, LEARNING_RATE_CLASSIFIER, UNBLOCKED_LEVELS, MIMIC_LABELS, \
    MODELS_DIR, LAMBDA_REG, EPOCH_GRAPH_INTEGRATION, ALPHA_GRAPH, ATTENTION_MAP_THRESHOLD, \
    MIMIC_LABELS_MAP_TO_GRAPH_IDS, NER_GROUND_TRUTH, MANUAL_GRAPH, INJECT_BIAS_FROM_THIS_LAYER, EARLY_STOPPING_PATIENCE
from src import general
from src.fine_tuned_model import SwinMIMICClassifier

import xai.attention_map as attention
import xai.feature_extract as xai_fe
import xai.edges_stats_update as update_edges
from src.train_helpers import CustomLRScheduler, EarlyStopper


def _compute_batch_features_vectors(features_dict, keys_order=None):
    """
    Convert a dictionary of batch features (each a tensor of shape [B] or [B, 4])
    into a single tensor of shape [B, f_dim].
    It expects the features to be in a dictionary format like:

    { "intensity": tensor of shape [B], ... }

    Args:
        features_dict (dict): Dictionary returned by extract_heatmap_features (for batch).
        keys_order (list, optional): List of keys specifying the order in which features should appear.
        Otherwise, the order is taken from the dictionary keys.

    Returns:
        torch.Tensor: Concatenated features tensor of shape [B, f_dim].
    """
    # Gather the feature values; if a key is missing, use 0.0 as default.
    # If no keys are provided, use the order of the features in the dictionary.
    keys = keys_order if keys_order is not None else list(features_dict.keys())
    feature_list = []
    for key in keys:
        # Ensure each feature tensor has shape [B, 1]
        tensor_val = (features_dict[key])
        if tensor_val.ndim == 1:  # reshape to [B, 1]
                      tensor_val = tensor_val.view(-1, 1)
        feature_list.append(tensor_val)

    # Optionally, add position features.
    if "position" in features_dict:
        pos = features_dict["position"].view(features_dict["position"].shape[0], -1)  # [B, 4]
        feature_list.append(pos)
    return torch.cat(feature_list, dim=1)


def _compute_feature_vector(features, keys=None):
    """
    Convert a dictionary of features into a tensor vector.
    This function allows for flexible feature selection and ordering.
    The features are expected to be in a dictionary format, where the keys are the feature names
    If no keys are provided, the function will use the order defined in self.stats_keys
    by capturing the first sign node order.

    Args:
        features (dict): Dictionary of features (e.g., {"intensity": ..., "variance": ..., "entropy": ..., ...}).
        keys (list, optional): List of keys specifying the order in which features should appear.
                               If None, a default order is used, following the order of the keys in the dictionary.

    Returns:
        torch.Tensor: A 1D tensor containing the selected features.
    """
    if keys is not None:
        # Gather the feature values; if a key is missing, use 0.0 as default.
        feature_list = [features.get(k, 0.0) for k in keys]
    else:
        # If no keys are provided, use the order of the features in the dictionary.
        feature_list = [features.get(k, 0.0) for k in features.keys()]

    # Convert the list to a tensor. Optionally, you can set the data type.
    return torch.tensor(feature_list, dtype=torch.float32)


def build_adjacency_matrix(graph_json, num_diseases, num_signs, scale_corr=1.0, scale_find=0.7):
    # Offset for sign node IDs in the graph
    delta_disease_sign_ids = 7
    print(f"Building adjacency matrix for {num_diseases} diseases and {num_signs} signs.")

    # Initialize the blocks with float32 type.
    matr_dd = np.zeros((num_diseases, num_diseases), dtype=np.float32)  # disease-disease
    matr_ds = np.zeros((num_diseases, num_signs), dtype=np.float32)  # disease-sign

    # Process each edge in the JSON
    for edge in graph_json["links"]:
        weight = edge.get("weight", 1.0)
        if edge["relation"] == "correlation":
            i = int(edge["source"])  # disease index
            j = int(edge["target"])  # disease index
            # Scale correlation edges
            matr_dd[i, j] = weight * scale_corr
            matr_dd[j, i] = weight * scale_corr  # if undirected
        elif edge["relation"] == "finding":
            # Assume the source is a disease and target is a sign node.
            i = int(edge["source"])  # disease index
            k = int(edge["target"]) - delta_disease_sign_ids - num_signs  # sign index
            matr_ds[i, k] = weight * scale_find

    matr_sd = matr_ds.T  # sign-to-disease (transpose)
    matr_ss = np.zeros((num_signs, num_signs), dtype=np.float32)  # no sign-to-sign edges

    # Create full block matrix: rows/cols: [diseases; signs]
    #A_full = np.block([[mA_dd, mA_ds],
    #                   [mA_sd, mA_ss]])

    # Instead of using np.block, concatenate the sub-blocks:
    top = np.concatenate((matr_dd, matr_ds), axis=1)
    bottom = np.concatenate((matr_sd, matr_ss), axis=1)
    matrix_full = np.concatenate((top, bottom), axis=0)

    return matrix_full


# ========================= GRAPH BIAS ADAPTER CONV =========================


class GraphBiasAdapterConv(nn.Module):
    def __init__(self, hidden_channels=8):
        """
        Convolutions to adapt the graph matrix G (NxN) to a shape compatible with attention.
        Params:
            hidden_channels (int): Number of hidden channels for the convolutional layers.
        """
        super(GraphBiasAdapterConv, self).__init__()

        # Convolutional layers to adapt the graph matrix to the attention scores.
        self.adapter = nn.Sequential(
            nn.Conv2d(1, hidden_channels, kernel_size=1),
            nn.ReLU(),
            nn.Conv2d(hidden_channels, 1, kernel_size=1)
        )
        self._init_weights()

    def _init_weights(self):
        """
        Initialize the weights of the Conv using Xavier (Glorot) uniform initialization.
        This is a common practice for initializing weights in neural networks
        in order to avoid vanishing/exploding gradients.
        """
        for layer in self.modules():
            if isinstance(layer, nn.Conv2d):
                nn.init.xavier_uniform_(layer.weight)
                if layer.bias is not None:
                    nn.init.constant_(layer.bias, 0)

    def forward(self, g_matrix):  # G shape: [B, N, N] or [B, H, N, N]
        if g_matrix.dim() == 3:
            g_matrix = g_matrix.unsqueeze(1)  # Add channel: [B, 1, N, N]
        g_out = self.adapter(g_matrix)  # Apply conv
        return g_out.squeeze(1)  # Remove Channel: [B, N, N]

# ========================= GRAPH ATTENTION BIAS =========================


class GraphAttentionBias(nn.Module):
    def __init__(self, alpha=ALPHA_GRAPH, conv=None, d_k=64, num_injected_layers=2, total_layers=4):
        """
        Initialize the graph attention bias module.
        This module modifies the attention scores injecting the graph information
        Parameters:
            alpha (float): Scaling factor for the graph matrix. Default is taken from settings.py.
            conv (list): List of GraphBiasAdapterConv Network (convolutional for now) to adapt the graph matrix,
            1 for each layer injected.
            to the attention scores. Note: it is needed!
            d_k (int): Dimension for the key/query/value embeddings. Default is 64.
            num_injected_layers (int): Number of layers to inject the graph bias. Default is 2.
            total_layers (int): Total number of layers in the model. Default is 4.
        Raises:
            ValueError: If conv parameter is left to None.
        """
        super(GraphAttentionBias, self).__init__()
        # Minimum alpha value for graph attention bias
        self.min_alpha = 0.05
        eps = 1e-6
        ratio = max((alpha - self.min_alpha) / (1 - self.min_alpha + eps), eps)
        w_init = np.log(ratio / (1 - ratio + eps))

        # Alpha logits for each layer where the graph bias is injected.
        self._alpha_logits = nn.ParameterList([
            nn.Parameter(torch.tensor(w_init, dtype=torch.float32))
            for _ in range(num_injected_layers)
        ])
        #self.alpha = nn.Parameter(torch.tensor(alpha, dtype=torch.float32))  # or fix as a hyperparameter

        if conv is None:
            raise ValueError("Conv value needed!")
        self.conv = conv
        self.d_k = d_k  # Dimension for the key/query/value embeddings
        self._printed_debug = False  # Flag to control debug printing

        self._num_injected_layers = num_injected_layers  # Number of layers to inject the graph bias
        self._total_layers = total_layers  # Total number of layers in the model

        # Considering Layers numbered from 0 to total_layers - 1
        self._first_layer_injected = total_layers - num_injected_layers  # First layer to inject the graph bias

    def get_alpha(self, layer_idx):
        """
        Compute learnable alpha in [min_alpha, 1] for a given layer.
        Args:
            layer_idx (int): Index of the layer.
        Returns:
            torch.Tensor: Computed alpha value for the layer.
        """
        alpha_idx = layer_idx - self._first_layer_injected
        logit = self._alpha_logits[alpha_idx]
        return self.min_alpha + (1 - self.min_alpha) * torch.sigmoid(logit)

    def forward(self, attn_scores, graph_adj_matrix, layer_idx):

        # If the layer index is less than the first injected layer, return the original attention scores.
        if layer_idx < self._first_layer_injected:
            return attn_scores

        # If attn_scores is 3D, add a dimension to make it 4D
        if attn_scores.dim() == 3:
            attn_scores = attn_scores.unsqueeze(1)  # Now [B, 1, N, N]

        # attn_scores: [B, H, N, M], graph_adj_matrix: [N, M]
        ba, he, n_q, n_k = attn_scores.shape # a

        # Add batch dimension to the graph adjacency matrix if needed
        if graph_adj_matrix.dim() == 2:
            graph_adj_matrix = graph_adj_matrix.unsqueeze(0)  # → [1, N0, N0]

        # Expand the graph adjacency matrix to match the attention scores shape
        if graph_adj_matrix.dim() == 3:  # [1, N0, N0]
            g_expanded = graph_adj_matrix.unsqueeze(1)  # → [1, 1, N0, N0]
        else:
            g_expanded = graph_adj_matrix

        g_resized = torch.nn.functional.interpolate(g_expanded, size=(n_q, n_k),
                                                    mode='bilinear',align_corners=False)
        # Replicates the resized matrix across the batch dimension (ba),
        # resulting in a tensor of shape [B, 1, N, N]:
        g_resized = g_resized.expand(ba, -1, -1, -1)  # [B, 1, N, N]

        # Call the convolutional layer to adapt the graph matrix to the attention scores:
        # Normalize with tanh
        conv_idx = layer_idx - self._first_layer_injected

        g_adapted = torch.tanh(self.conv[conv_idx](g_resized))
        #g_adapted = self.conv(g_resized) # [B, N, N]

        # Debugging information only first time
        if not self._printed_debug:
            print(f"[GraphAttentionBias] attn_scores: {attn_scores.shape}")
            print(f"[GraphAttentionBias] G_resized: {g_resized.shape} - Pre conv")
            print(f"[GraphAttentionBias] G_adapted: {g_adapted.shape} - Post conv")
            self._printed_debug = True

        # Standard scaled dot-product attention factor:
        # scaling = np.sqrt(self.d_k)

        # Obtain the alpha value for the current layer
        alpha = self.get_alpha(layer_idx)

        # Modify the attention scores by adding the adapted graph matrix:
        # No scaling needed in this case as swin transformer already scales
        # the attention scores using cosine similarity and tau division
        modified_scores = attn_scores + alpha * g_adapted.unsqueeze(1)  # [B, 1, N, N]

        # modified_scores = attn_scores / (attn_scores.shape[-1]**0.5) + self.alpha * g_resized
        return torch.softmax(modified_scores, dim=-1)


# ========================= GRAPH ATTENTION MODULE =========================


class GraphAttentionModule(nn.Module):
    def __init__(self, num_classes, d_k, graph_matrix=None, ner_ground_truth=None):
        """
        Initialize the graph attention module.

        Args:
            num_classes (int): Number of classes (or graph nodes).
            d_k (int): Dimension for the key/query/value embeddings.
            graph_matrix (np.array or torch.Tensor, optional): The pre-computed graph matrix (shape: num_classes x num_classes).
                If None, defaults to a zero matrix.
            ner_ground_truth (dict): Ground truth data for NER. This should be a dictionary
        """
        super(GraphAttentionModule, self).__init__()
        self.num_classes = num_classes
        self.d_k = d_k

        # Placeholder for ground truth data
        self.ner_ground_truth = ner_ground_truth

        # Learnable projection for each class.
        self.W_e = nn.Parameter(torch.randn(num_classes, d_k))
        # Output projection from the aggregated embedding to a scalar bias per class.
        self.W_out = nn.Linear(d_k, 1)

        # Register the graph matrix as a buffer.
        if graph_matrix is not None:
            if not torch.is_tensor(graph_matrix):
                graph_matrix = torch.tensor(graph_matrix, dtype=torch.float32)
            self.register_buffer("G", graph_matrix)
        else:
            self.register_buffer("G", torch.zeros(num_classes, num_classes))

    def forward(self, base_logits):
        """
        Compute the graph bias.

        Args:
            base_logits (torch.Tensor): Base logits from the model (shape: [B, num_classes]).
        Returns:
            torch.Tensor: A bias term of shape [B, num_classes] to be added to the base logits.
        """
        # Compute image-conditioned embeddings for each class.
        # e_img has shape (B, C, d_k)
        e_img = base_logits.unsqueeze(-1) * self.W_e.unsqueeze(0)
        scaling = np.sqrt(self.d_k)
        # Compute dot-product attention scores, shape: (B, C, C)
        score = torch.bmm(e_img, e_img.transpose(1, 2)) / scaling
        # Add the graph matrix (broadcast along batch dimension)
        score = score + self.G.unsqueeze(0)
        # Apply softmax to obtain attention weights.
        atten = torch.softmax(score, dim=-1)
        # Aggregate the embeddings according to the attention weights.
        aggr = torch.bmm(atten, e_img)
        # Project each aggregated embedding to a scalar bias.
        bias = self.W_out(aggr).squeeze(-1)
        return bias

    def update_edge_weights_with_ground_truth(self, graph_json, study_id, gt_labels):
        """
        Update the weights of 'finding' edges in the graph using ground truth information from reports.

        For each finding edge (connecting a disease node to a sign node), update its weight based on:
          - If the ground truth for the current study indicates the sign is present (polarity = 1),
            use the ground truth similarity value s_gt.
          - If the ground truth indicates a negative finding (polarity = 0) or the sign is not mentioned,
            update the weight toward 0.

        The new weight is computed using a function in xai.edges_stats_update.py module.
        The function used at the moment is bayes_b_distribution, which uses a Beta distribution:
        E[weight] = α / (α + β)
        where:
          - α = sum of s_gt for the number of positive observations
          - β = sum of s_gt for the number of negative observations
          - s_gt is the similarity score between the report word and the sign node label (or synonym)

        Args:
            graph_json (dict): Graph data with "nodes" and "edges". Each sign node must have "id", "type"=="sign",
                               and stored "features" (a dict).
            study_id (str): The identifier for the current study, used to look up ground truth.
            gt_labels (list): Each position is the value of the node for a specific xr, 1.0 if present, 0.0 if not present.
                The order of the labels is defined by the order of MIMIC_LABELS list in settings.py.

        Returns:
            dict: Updated graph_json with modified weights for finding edges.
        """
        # Convert extracted features to a feature vector (using your helper function).
        # Not used but could be an option.
        # new_feat_vec = _compute_feature_vector(extracted_features, keys_order)  # numpy array

        # Look up ground truth for the current study.
        # Assume ground_truth is available (e.g., a global variable) with structure:
        # { study_id:
        #   { "sign_node_id": [s_gt, polarity],
        #       ...,
        #     "dicom_ids": [dicom_id1, dicom_id2, ...],
        #   }, ...
        # }
        gt_entry = self.ner_ground_truth.get(study_id, {})  # Returns a dict for this study.
        positive_labels = [] # List with node IDs of positive labels

        # gt_labels is a list of 0.0 or 1.0 from ground truth
        for i, gt_label in enumerate(gt_labels):
            if gt_label > 0.0:
                # If label is positive, get its position in the labels list.
                label_name = MIMIC_LABELS[i]
                positive_labels.append(MIMIC_LABELS_MAP_TO_GRAPH_IDS[label_name])

        return update_edges.bayes_b_distribution(graph_json, positive_labels, gt_entry)


# ========================= GRAPH NUDGER =========================


class GraphNudger(nn.Module):
    def __init__(self, eta=0.01):
        super(GraphNudger, self).__init__()
        self.eta = eta  # Nudging learning rate
        self.sign_to_diseases = None  # Dictionary to store sign-to-disease mappings

    def forward(self, device, signs_found, graph,
                num_diseases, grad_output_batch):
        """
        Compute a nudging bias vector for each sample in the batch based on the difference
        between the extracted heatmap features and the stored features in the graph's sign nodes.

        For each sample and for each disease node d, we sum over all finding edges from d to sign nodes:

            Δb_d^(i) = η * ∑_{edge: source=d, type='finding'} (w_{d,s} * sim(f_att^(i), f_s) * g^(i))

        where:
          - f_att^(i) is the heatmap sign related to sample i,
          - f_s is the stored sign node,
          - sim(·,·) is the cosine similarity (normalized to [0,1]),
          - g^(i) is the gradient vector for sample i (elementwise used),
          - w_{d,s} is the edge weight.

        Args:
            device (torch.device): device to use for computations (CPU or GPU).
            signs_found (dict): dictionary with sign node IDs as keys and their features as values.
            graph (dict): the full graph (nodes + links)
            num_diseases (int): number of disease classes
            grad_output_batch (torch.Tensor): [B, f_dim] classifier gradient output

        Returns:
            torch.Tensor: [B, num_diseases] nudging bias
        """
        from collections import defaultdict

        batch = grad_output_batch.size(0)
        nudges = torch.zeros(batch, num_diseases, device=device)

        self.sign_to_diseases = defaultdict(list)

        for edge in graph["links"]:
            if edge["relation"] == "finding":
                d = int(edge["source"])
                s = int(edge["target"])
                w = edge.get("weight", 1.0)
                self.sign_to_diseases[s].append((d, w))

        # Get the Gradient for the current sample
        grad_norms = torch.norm(grad_output_batch, dim=1)  # [B]

        # Process each sample
        for i in range(batch):
            g = grad_norms[i].item()
            list_of_signs = signs_found[i] # Get list of dicts containing sign node IDs and their features
            for s_dict in list_of_signs:
                sim = s_dict.get("similarity", 0)
                s_id = int(s_dict["id"])
                for d, w in self.sign_to_diseases.get(s_id, []):
                    nudges[i, d] += self.eta * w * sim * g

        return nudges


# ========================= SWIN MIMIC + GRAPH CLASSIFIER =========================


class SwinMIMICGraphClassifier(SwinMIMICClassifier):
    """
    This subclass extends SwinMIMICClassifier by integrating graph-based information.
    It uses an AttentionMap to extract heatmap features during training/inference,
    updates a clinical findings graph based on those features,
    and—after a given number of epochs—incorporates the graph information into the logits.
    """
    def __init__(self, num_classes=len(MIMIC_LABELS), graph_json=None,
                 graph_integration_start_epoch=EPOCH_GRAPH_INTEGRATION,
                 ner_ground_truth_path=NER_GROUND_TRUTH, device = None):
        """
        Args:
            num_classes (int): Number of classes.
            graph_json (dict): JSON structure holding your graph. If None, an empty graph is created.
            graph_integration_start_epoch (int): After which epoch to incorporate graph info.
            device(torch.device): set torch device for cpu or cuda computations. If left to none defaults to 'cpu'
            ner_ground_truth_path (str): Path to the ground truth file for NER.
            If None defaults to swin_model.patch_embed.num_patches

        """
        super(SwinMIMICGraphClassifier, self).__init__(num_classes=num_classes)

        # Flag for inference mode
        self.is_inference = False

        # Set create optimizer to custom function
        self._create_optimizer = src.train_helpers.create_optimizer
        # Set placeholder for learning rate scheduler and classifier
        self._lr_scheduler = None
        self._early_stopper = None

        # Set number of output labels
        self.num_classes = num_classes
        # Set device from init (cpu or cuda)
        self.device = device if device is not None else torch.device("cpu")

        # Placeholder for base logits, to be used for graph bias computation.
        self.base_logits = None
        # Placeholder for the classifier logits, to be used for loss computation.
        self.classifier_logits = None
        # Placeholder for the classifier gradient, to be used for nudging backpropagation.
        self.classifier_grad = None
        # Placeholder for graph features list to be used for nudging. Will be filled on first call needed.
        self.stats_keys = None

        # Flag indicating whether graph guidance has been injected into transformer layers.
        self.is_graph_used = False
        # Flag for Graph Nudger mode.
        self.is_using_nudger = False

        # Epoch threshold to activate graph-based mechanisms (both transformer bias & final nudging).
        self.graph_integration_start_epoch = graph_integration_start_epoch
        # Current epoch counter (to be updated during training).
        self.current_epoch = -1 # Set to -1 to indicate no training yet.
        # Total epochs; useful for calculating activation timing.
        self.total_epochs = NUM_EPOCHS
        # ner_ground_truth: save as variable to be used in the graph attention bias module.
        # This is a dictionary with the ground truth for each study_id.
        if ner_ground_truth_path is None:
            raise ValueError("ner_ground_truth cannot be None.")
        with open(ner_ground_truth_path, 'r') as nerf:
            self.ner_ground_truth = json.load(nerf)

        # Initialize graph information.
        # Expecting graph_json to contain "nodes" and "edges". For our vocabulary:
        #   - Sign nodes (clinical findings) and label nodes (MIMIC pathologies) are in "nodes".
        #   - Finding edges: label-to-sign; Correlation edges: label-to-label.
        if graph_json is None:
            self.graph = {"nodes": [], "edges": []}
        else:
            self.graph = graph_json
            # Calculate the number of sign nodes: total nodes minus number of label nodes.
            num_signs = len(graph_json["nodes"]) - len(MIMIC_LABELS)
            # Build the full adjacency matrix (using our helper function).
            graph_matrix = build_adjacency_matrix(graph_json, num_diseases=len(MIMIC_LABELS), num_signs=num_signs)
            # Save the computed adjacency matrix into the graph dictionary for later use.
            self.graph_matrix = graph_matrix

        # Register the forward hook on the target attention module.
        target_attn_module = self.swin_model.layers[-1].blocks[-1].attn
        target_attn_module.register_forward_hook(self._save_attn_hook)



        # Initialize the GraphAttentionBias module
        # which will be used to inject the graph bias into the attention scores.

        # Get the dimension of the model and number of heads from the first block of the first layer.
        print("Initializing graph attention bias...")
        d_model = self.swin_model.layers[0].blocks[0].attn.dim
        num_heads = self.swin_model.layers[0].blocks[0].attn.num_heads
        num_layers = len(self.swin_model.layers)  # Total number of layers in the model

        # Number of layers to inject bias into.
        bias_inj_num_layers = num_layers - INJECT_BIAS_FROM_THIS_LAYER

        # Init the graph bias adapter.
        # This Conv Layers will adapt the graph matrix to the attention scores.
        print(" - Initializing graph bias adapter...")
        self.conv_adapter = [GraphBiasAdapterConv() for _ in range(bias_inj_num_layers)]

        # Calculate the dimension for each head.
        d_k = d_model // num_heads
        # Initialize the graph bias module.
        self.graph_bias_module = GraphAttentionBias(alpha=ALPHA_GRAPH, conv=self.conv_adapter,
                                                    d_k=d_k, num_injected_layers=bias_inj_num_layers,
                                                    total_layers=num_layers)

        print("Initializing attention map modules...")
        # Initialize the AttentionMap module.
        # This module will extract attention maps from the second last layer (before the classifier head)
        # using techniques such as cdam (or gradcam) to later compare with sign node statistics.
        self.attention_map_generator = attention.AttentionMap(model=self.swin_model, xai_type="cdam")

        # Initialize the GraphAttentionModule.
        # This module uses the (normalized) adjacency matrix (from both correlation and finding edges)
        # to compute a bias that will be injected into transformer layers.
        self.graph_attention_module = GraphAttentionModule(num_classes=num_classes, d_k=d_k,
                                                           graph_matrix=self.graph_matrix,
                                                           ner_ground_truth=self.ner_ground_truth)

        # Initialize the GraphNudger module.
        # This module is responsible for the final nudging operation on the classifier head:
        # it compares attention-derived features with stored sign node statistics and computes a weight update.
        print("Initializing graph nudger...")
        self.graph_nudger = GraphNudger(eta=0.01)  # nudging learning rate

        # Note: self.classifier is already defined in the parent class (SwinMIMICClassifier).

    def _save_attn_hook(self, module, _, output):
        # Assume that output contains the attention weights.
        # If output is a tuple, adjust accordingly.
        module.attn_weights = output  # or output[1] if output is a tuple.

    def compute_graph_bias(self, base_logits):
        """
        Compute a refined graph bias using the GraphAttentionModule.
        """
        return self.graph_attention_module(base_logits)

    def __compute_feature_vector(self, features, keys=None):
        """
        Convert a dictionary of features into a tensor vector.
        This function allows for flexible feature selection and ordering.
        The features are expected to be in a dictionary format, where the keys are the feature names
        If no keys are provided, the function will use the order defined in self.stats_keys
        by capturing the first sign node order.
        Args:
            features (dict): Dictionary of features (e.g., {"intensity": ..., "variance": ..., "entropy": ..., ...}).
            keys (list, optional): List of keys specifying the order in which features should appear.
                                   If None, a default order is used.

        Returns:
            torch.Tensor: A 1D tensor containing the selected features.
        """
        if keys is None and self.stats_keys is None:
            # Defining a default order from graph order
            # Get a sign node from the graph
            sign_node = next((node for node in self.graph["nodes"] if node["type"] == "sign"), None)
            feat = [feat for feat in sign_node["features"]]
            self.stats_keys = feat

            # If features is a single dictionary, compute single feature vector.
            #return _compute_feature_vector(features, keys=self.stats_keys)

            # If features is a batch, compute batch feature vectors.
        return _compute_batch_features_vectors(features, keys_order=self.stats_keys)

    def __inject_graph_bias_in_transformer(self, graph_adj_matrix, use_graph_guidance):
        """
        For each transformer block in the model, override its attention calculation.
        This is where we inject the graph bias into the attention scores.
        This is done by modifying the forward function of the attention module.

        Args:
            graph_adj_matrix (np.array): The adjacency matrix of the graph.
            use_graph_guidance (bool): Whether to use graph guidance.
        """
        # For example, inject bias only in layers with index >= threshold_layer.
        threshold_layer = INJECT_BIAS_FROM_THIS_LAYER  # TODO: adjust based on training results

        if not use_graph_guidance:
            return  # do nothing

        # Ensure graph_adj_matrix is a torch tensor:
        if not torch.is_tensor(graph_adj_matrix):
            graph_adj_matrix = torch.tensor(graph_adj_matrix, dtype=torch.float32,
                                            device=self.swin_model.patch_embed.proj.weight.device)

        #graph_bias_module = GraphAttentionBias(alpha=ALPHA_GRAPH)
        # Assume self.swin_model.layers is a list of layers, each with blocks that have an "attn" module.
        for layer_idx, layer in enumerate(self.swin_model.layers):
            # Only inject bias in layers >= threshold_layer.
            if layer_idx < threshold_layer:
                continue
            for block_idx, block in enumerate(layer.blocks):
                original_forward = block.attn.forward

                layer_index_in_bias = threshold_layer - layer_idx

                def new_forward(x, *args, orig_forward=original_forward, layer_index=layer_index_in_bias, **kwargs):
                    # Get raw attention scores (this requires that the original attn returns them)
                    attn_scores = orig_forward(x, *args, **kwargs)
                    # Inject graph bias using our module. Expecting attn_scores to be of shape [B, H, N, N]

                    modified_attn = self.graph_bias_module(attn_scores, graph_adj_matrix, layer_index)
                    return modified_attn

                block.attn.forward = new_forward
                print(f"Injected graph bias into layer {layer_idx}, block {block_idx}")

    def forward(self, x, use_graph_guidance=True):
        """
        Perform a forward pass through the model with optional graph-guided nudging.

        Args:
            x (torch.Tensor): Input image tensor of shape [B, C, H, W].
            use_graph_guidance (bool): Whether to apply graph-guided nudging.

        Returns:
            torch.Tensor: Final logits tensor of shape [B, num_classes].

        Workflow:
            1. Inject graph bias into attention layers once if enabled.
            2. Extract base logits from the backbone and classifier head.
            3. During training:
                - Extract attention-based heatmap features.
                - Update graph sign nodes with extracted features and similarity scores.
            4. If graph guidance is disabled, return raw classifier logits.
            5. If nudging is active:
                - Compute a bias vector based on the similarity between extracted features and sign node features.
                - Add the bias vector to the classifier logits.
            6. Return the adjusted or base logits.

        Note:
            - self.is_using_nudger (bool): If True, nudges the classifier head using the GraphNudger module
            (uses the attention map and stats feature in sign nodes).
            Set the flag accordingly in the training loop.
        """
        self.classifier_grad = None  # Reset the classifier gradient for each forward pass.

        # 1b. Else, if graph guidance is active, use graph
        if use_graph_guidance and not self.is_graph_used:
            # Inject graph bias into the transformer layers if not already done.
            # This is done only once, at the beginning of training so flag is set to True.
            self.__inject_graph_bias_in_transformer(self.graph_matrix, use_graph_guidance)
            self.is_graph_used = True

        # 2. Call the forward method of the parent class.
        base_logits = super(SwinMIMICGraphClassifier, self).forward(x, use_classifier=False)
        self.base_logits = base_logits  # store for potential use

        # 3. Compute classifier logits.
        self.classifier_logits = self.classifier(base_logits)  # shape: [B, num_classes]

        # 3b. Register the hook on classifier_logits to capture its gradient during backpropagation.
        if self.training:
            self.classifier_logits.register_hook(self._save_classifier_grad)

        # 4. Extract attention maps and features
        att_maps_batch = self.attention_map_generator.generate_attention_map(self.swin_model, x)
        features_dict_batch = xai_fe.extract_attention_batch_multiregion_torch(att_maps_batch, self.device,
                                                                         threshold=ATTENTION_MAP_THRESHOLD)

        # 4b. Update graph from extracted features
        # Update the graph with the new feature statistics.
        _ , signs_found = xai_fe.find_match_and_update_graph_features(
            self.graph,
            extracted_features=features_dict_batch,
            device=self.device,
            update_features=self.training,
            is_inference=self.is_inference or use_graph_guidance
        )

        # 1a. If graph guidance is not active return the classifier logits directly.
        if not use_graph_guidance:
            return self.classifier_logits


        # 5. Compute the graph bias using the Nudger module.
        # Use the attention map features and stats features.
        if self.is_using_nudger:
            grad_output_batch = (
                self.classifier_grad if self.classifier_grad is not None
                else torch.ones_like(self.classifier_logits)
            )

            update_vector = self.graph_nudger(
                device=self.device,
                signs_found=signs_found,
                graph=self.graph,
                num_diseases=len(MIMIC_LABELS),
                grad_output_batch=grad_output_batch
            )
            # Transfer the update vector to the same device as the classifier logits.
            update_vector = update_vector.to(self.device)

            # 6a. Then final logits become:
            final_logits = self.classifier_logits + update_vector  # where classifier_logits is [B, num_diseases]
        else:
            # 6a.2 If nudging is not used, we can still compute the graph bias.
            final_logits = self.classifier_logits

        # 7. Return the final logits.
        return final_logits

    def _save_classifier_grad(self, grad):
        """
        Hook function to capture the gradient of the classifier output.
        This function stores the gradient in self.classifier_grad.
        """
        self.classifier_grad = grad.detach()

    def train_model(self, train_loader, num_epochs=NUM_EPOCHS,
                    learning_rate_swin=LEARNING_RATE_TRANSFORMER,
                    learning_rate_classifier=LEARNING_RATE_CLASSIFIER,
                    layers_to_unblock=UNBLOCKED_LEVELS, optimizer_param=None,
                    loss_fn_param=nn.BCEWithLogitsLoss(), lambda_reg=LAMBDA_REG,
                    patience=EARLY_STOPPING_PATIENCE, use_validation=True,
                    validation_loader=None):
        """
        Custom training loop that incorporates the graph-based loss regularization.

        For each batch:
          - Compute adjusted logits using the forward pass (which applies graph guidance).
          - Retrieve the base classifier logits (without graph bias) from self.base_logits.
          - Compute the graph bias as: graph_bias = adjusted_logits - classifier_logits.
          - Compute classification loss (e.g. BCEWithLogitsLoss) on the adjusted logits.
          - Add a regularization term: λ * mean( graph_bias² ).

        Args:
            train_loader (DataLoader): DataLoader for the training dataset.
            num_epochs (int): Number of epochs to train.
            learning_rate_swin (float): Learning rate for the transformer blocks.
            learning_rate_classifier (float): Learning rate for the classifier head.
            layers_to_unblock (int): Number of layers to unblock in the Swin Transformer.
            optimizer_param (torch.optim.Optimizer, optional): Optimizer for training. If None, defaults to AdamW.
            loss_fn_param (callable, optional): Loss function. If None, defaults to BCEWithLogitsLoss.
            lambda_reg (float): Regularization parameter for the graph bias term.
            patience (int): Number of epochs for early stopping.
            use_validation (bool): Whether to use validation data for early stopping.
            validation_loader (DataLoader, optional): DataLoader for the validation dataset.
        """
        ## Set the model to training mode.
        self.train()
        # Set the GraphNudger Module to be used.
        # self.is_using_nudger = True
        # Unfreeze the specified layers in the transformer.
        self._unblock_layers(layers_to_unblock)

        # Define optimizer with parameter groups.
        optimizer = self._create_optimizer(self, layers_to_unblock, learning_rate_swin,
                                           learning_rate_classifier, optimizer_param)

        # Attach Custom LR Scheduler
        self._lr_scheduler = CustomLRScheduler(optimizer)

        # Attach EarlyStopping
        self._early_stopper = EarlyStopper(patience=patience, lr_scheduler=self._lr_scheduler)

        loss_fn = loss_fn_param

        # Reduce remaining epochs if restarting from a checkpoint.
        if hasattr(self, 'current_epoch') and self.current_epoch >= 0:

            if num_epochs <= 0:
                print("[WARNING] - No epochs left to train!")
                return

            print(f"[INFO]: Found already partially trained model."
                  f" - Restarting training from epoch {self.current_epoch + 1}."
                  f" Remaining epochs: {num_epochs - (self.current_epoch + 1)}")

        else:
            print("[INFO]: Starting training from scratch.")
            self.current_epoch = 0

        # 🔁 XLA_MOD – Load batches with parallel loader
        train_loader = pl.MpDeviceLoader(train_loader, self.device)
        if use_validation and validation_loader:
            validation_loader = pl.MpDeviceLoader(validation_loader, self.device)

        for epoch in range(self.current_epoch, num_epochs):
            self.current_epoch = epoch
            running_loss = 0.0
            count = 0
            len_loader = len(train_loader)

            # Activate graph guidance only after the defined epoch.
            is_graph_active = (epoch + 1) >= EPOCH_GRAPH_INTEGRATION
            # Set the GraphNudger Module to be used.
            self.is_using_nudger = is_graph_active

            print(f"Epoch {epoch + 1}/{num_epochs} (Graph guidance active: {is_graph_active})")

            for images, labels, study_ids in train_loader:
                optimizer.zero_grad()
                images = images.to(self.device)
                labels = labels.to(self.device)
                #study_ids = study_ids.to(self.device)

                # Reset the classifier gradient to None before each batch.
                self.classifier_grad = None

                # Forward pass with graph guidance and nudging enabled if active.
                # This forward pass should update self.base_logits.
                adjusted_logits = self.forward(images, use_graph_guidance=is_graph_active)

                # Classification loss computed on the adjusted logits.
                loss_class = loss_fn(adjusted_logits, labels)

                # Compute additional regularization loss only if graph guidance is active.
                if is_graph_active:
                    graph_bias = adjusted_logits - self.classifier_logits  # shape: [B, num_classes]
                    loss_reg = lambda_reg * torch.mean(graph_bias ** 2)
                else:
                    loss_reg = 0.0

                loss_total = loss_class + loss_reg
                loss_total.backward()

                # XLA_MOD
                xm.optimizer_step(optimizer)

                for i, study_id in enumerate(study_ids):
                    # Update the graph with the new weights.
                    # This function updates the weights of the edges in the graph based on the classifier logits.
                    self.graph_attention_module.update_edge_weights_with_ground_truth(
                        self.graph, study_id, labels[i].detach().cpu().numpy()
                    )

                running_loss += loss_total.item()
                count += 1
                if count % 1000 == 0:
                    print("Step:", count ," overall steps:", len_loader)

            print(f"[TRAIN] Epoch {epoch + 1}/{num_epochs}, Loss: {running_loss / count:.4f}")

            # Save model each epoch to not lose progress.
            self.save_all()

            # Validation step for early stopping verification and lr scheduler step.
            if use_validation and self._validate_in_training(loss_fn, epoch, validation_loader=validation_loader):
                break

<<<<<<< HEAD
            # Save model each epoch; xm.get_ordinal() == 0: only save on the first device.
            if global_ordinal() == 0:
                self.save_all()

=======
>>>>>>> d9ca1c68
        # Set the model back to evaluation mode.
        self.eval()

    def _validate_in_training(self, loss_fn, epoch, validation_loader=None):
        # --- Validation step ---
        """
        Validation step for early stopping verification and lr scheduler step.
        Args:
            loss_fn (callable): Loss function to compute the validation loss.
            epoch (int): Current epoch number.
            validation_loader (DataLoader, optional): DataLoader for the validation dataset.
        Returns:
            bool: True if early stopping is triggered, False otherwise.
        """
        if validation_loader is not None:
            self.eval()
            val_running_loss = 0.0
            val_count = 0
            val_labels = []
            val_preds = []

            validation_loader = pl.MpDeviceLoader(validation_loader, self.device)

            # Validation loop
            with torch.no_grad():
                for images_val, labels_val in validation_loader:
                    images_val = images_val.to(self.device)
                    labels_val = labels_val.to(self.device)

                    val_logits = self.forward(images_val, use_graph_guidance=True)
                    val_loss = loss_fn(val_logits, labels_val)

                    val_running_loss += val_loss.item()
                    val_count += 1

                    # Compute accuracy and f1 score
                    preds = torch.sigmoid(val_logits).cpu().numpy()

                    val_labels.append(labels_val.cpu().numpy())
                    val_preds.append((preds > 0.5).astype(int))

            # Concatenate all labels and predictions
            val_labels_concat = np.concatenate(val_labels,axis=0)
            val_preds_concat = np.concatenate(val_preds,axis=0)

            val_accuracy = accuracy_score(val_labels_concat, val_preds_concat)
            val_f1 = f1_score(val_labels_concat, val_preds_concat, average='macro')

            print(f"[VAL] Epoch {epoch + 1} - Accuracy: {val_accuracy:.4f}, F1 Score: {val_f1:.4f}")

            val_loss_epoch = val_running_loss / val_count
            print(f"[VAL] Epoch {epoch + 1} - Validation Loss: {val_loss_epoch:.4f}")
        else:
            val_loss_epoch = None

        # Step the scheduler (even without validation loss, will just do warmup)
        self._lr_scheduler.step(val_loss=val_loss_epoch)

        # Early stopping
        if val_loss_epoch is not None:
            if self._early_stopper.early_stop(val_loss_epoch, self):
                print(f"[INFO] Early Stopping triggered at epoch {epoch + 1}")
                return True

        self.train()  # Set back to training mode
        self.swin_model.train()  # Set the Swin model back to training mode
        return False

    def save_model(self, path=None):
        """
        Save the model to the specified path.
        """
        if path is None:
            path = os.path.join(MODELS_DIR, 'med_vixray_model.pth')
        torch.save(self, path)

    def load_model_from_state(self, state_dict_path=None, graph_json=None):
        """
        Load the model state dict from the specified path.
        This includes loading the graph and rebuilding the adjacency matrix.
        Args:
            state_dict_path (str, optional): Path to the model file. If None, defaults to 'med_vixray_model_state.pth'.
            graph_json (str, optional): Path to the graph JSON file. If None, defaults to 'med_vixray_model_graph.json'.
        Note:
            - This will override the current model state.
            - The model is set to evaluation mode after loading.
            - The graph is updated with the new weights.
            - The model is set to use nudging module.
        """
        print("Warning: Loading model state dict and graph JSON. This will override the current model state.")

        if state_dict_path is None:
            print(" - State dict path not provided. Loading default state dict.")
            state_dict_path = os.path.join(MODELS_DIR, 'med_vixray_model_state.pth')
            if not os.path.exists(state_dict_path):
                raise FileNotFoundError(f"State dict file not found at {state_dict_path}.")

        if graph_json is None:
            print(" - Graph JSON not provided. Loading default graph JSON.")
            graph_path = os.path.join(MODELS_DIR, 'med_vixray_model_graph.json')
            if not os.path.exists(graph_path):
                raise FileNotFoundError(f"Graph JSON file not found at {graph_path}.")
            with open(graph_path, 'r') as graph_file:
                graph_json = json.load(graph_file)

        # Load the state dict from the specified path.
        checkpoint = torch.load(state_dict_path, map_location=self.device, weights_only=False)
        # Load the model state dict.
        self.load_state_dict(checkpoint["model_state_dict"])

        self.graph = graph_json
        print(" - Graph Json Assigned.")

        num_signs = len(self.graph["nodes"]) - len(MIMIC_LABELS)

        if checkpoint.get("graph_matrix") is not None:
            self.graph_matrix = checkpoint["graph_matrix"]
            print(" - Graph Matrix loaded from checkpoint.")
        else:
            print(" - Graph Matrix not found in checkpoint. Building it...")
            self.graph_matrix = build_adjacency_matrix(self.graph,
                                                       num_diseases=len(MIMIC_LABELS),
                                                       num_signs=num_signs)
        # Default: disable training mode.
        # Current Epoch Defaults to 0 as is implied at least 1 epoch was done before saving
        self.current_epoch = checkpoint.get("current_epoch", 0) + 1
        self.is_using_nudger = checkpoint.get("is_using_nudger", True)
        self.is_graph_used = checkpoint.get("is_graph_used", False)
        self.eval()

    def save_state(self, path=None):
        """
        Save the model state.
        This includes the model state dict, graph, and current epoch.

        Args:
            path (str, optional): Path to save the model state. If None, defaults to 'med_vixray_model_state.pth'.
        """
        state = {
            'model_state_dict': self.state_dict(),
            'graph': self.graph,
            'current_epoch': self.current_epoch,
            'graph_matrix': self.graph_matrix,
            'is_graph_used': self.is_graph_used,
            'is_using_nudger': self.is_using_nudger
        }

        if path is None:
            path = os.path.join(MODELS_DIR, 'med_vixray_model_state.pth')
        torch.save(state, path)

    def save_graph(self, path=None):
        """
        Save the graph to the specified path.
        """
        if path is None:
            path = os.path.join(MODELS_DIR, 'med_vixray_graph.json')
        with open(path, 'w') as g_file:
            json.dump(self.graph, g_file)

    def save_all(self, path=None):
        """
        Save the model and graph to the specified path.
        """
        if path is None:
            path = os.path.join(MODELS_DIR, 'med_vixray_model.pth')
        try:
            # Make sure the directory exists
            os.makedirs(os.path.dirname(path), exist_ok=True)
            self.save_model(path)
        except Exception as e:
            print(f"[ERROR] Error saving whole model: {e}")

        self.save_graph(path.replace('.pth', '_graph.json'))
        print(f"[INFO] Graph saved to {path}")
        self.save_state(path.replace('.pth', '_state.pth'))
        print(f"[INFO] Model state saved to {path.replace('.pth', '_state.pth')}")


if __name__ == "__main__":
    """
        Main function to run the Med-ViX-Ray model training or evaluation.
    """
    print("Starting Med-ViX-Ray model main...")
    print("Loading Graph JSON...")
    # Load the graph JSON file
    with open(MANUAL_GRAPH, 'r') as file:
        data_graph_json = json.load(file)

    # Check for device
    print("Checking for device...")

    # XLA_MOD
    t_device = xm.xla_device() if xm.xla_device() else torch.device("cpu")
    is_cuda = t_device.type != 'cpu'
    # torch.cuda.is_available()
    print(f"Using device: {t_device}")
    print(f"Is XLA available: {is_cuda}")

    # Init Model
    med_model = SwinMIMICGraphClassifier(graph_json=data_graph_json, device=t_device).to(t_device)
    print("Model initialized.")
    # You can now train the model using the train_model method.
    # Example: model.train_model(train_loader)
    # Note: train_loader should be defined with your training dataset.

    SAVE_DIR = os.path.join(MODELS_DIR, "med-vix-ray")

    if not os.path.exists(SAVE_DIR):
        os.makedirs(SAVE_DIR)

    # If it still doesn't exist exit, so avoid errors after waiting all training
    if not os.path.exists(SAVE_DIR):
        print("Unable to create save dir. Exiting...")
        exit(1)

    # Load Model if exists
    model_path = os.path.join(SAVE_DIR, "med_vixray_model.pth")
    model_state_path = os.path.join(SAVE_DIR, "med_vixray_model_state.pth")
    json_graph_path = os.path.join(SAVE_DIR, "med_vixray_graph.json")

    if os.path.exists(model_state_path):
        print("[INFO] Model State found! Trying to load it...")
        try:
            with open(json_graph_path, 'r') as file:
                data_graph_json = json.load(file)
        except (FileNotFoundError, OSError):
            print("[WARNING] Graph JSON file not found. Using default graph.")
            exit(1)

        med_model.load_model_from_state(state_dict_path=model_state_path, graph_json=data_graph_json)
        print("[INFO] Model State loaded!")

    #if not general.basic_menu_model_option(model_path, med_model):
    #    exit(0)

    # Fetches datasets, labels and create DataLoaders which will handle preprocessing images also.
    training_loader, valid_loader = general.get_dataloaders(return_study_id=True,
                                                            return_val_loader=True,
                                                            pin_memory=is_cuda,
                                                            use_bucket=True, verify_existence=False, all_data=True)

    # Train the model
    print("Starting training of Med-ViX-Ray...")
    # NOTE: for other parameters, settings.py defines default values
    #med_model.train_model(train_loader=training_loader, validation_loader=valid_loader)

    def _train_fn(rank, flags):
        model = SwinMIMICGraphClassifier(graph_json=data_graph_json, device=t_device).to(t_device)
        model.train_model(flags['train_loader'], num_epochs=flags['num_epochs'],
                          validation_loader=flags['valid_loader'])


    xmp.spawn(_train_fn, args=({"train_loader": training_loader, "valid_loader": valid_loader, "num_epochs": NUM_EPOCHS},),
              nprocs=8, start_method='fork')

    # Save the model
    print(f"Saving model to {model_path}...")
    med_model.save_model(model_path)
    print(f"Model saved")

    # Evaluate the model
    print("Starting evaluation...")
    metrics_dict = med_model.model_evaluation(valid_loader, save_stats=False)
    print("Evaluation completed.")
    print("Metrics:", metrics_dict)

    # Save the metrics to a file
    metrics_file = os.path.join(SAVE_DIR, "med-vix_metrics.json")
    with open(metrics_file, 'w') as file:
        file.write(str(metrics_dict))
    print(f"Model Metrics saved to {metrics_file}")

    print("Now saving the model architecture to a file...")
    # Save the model architecture to a file
    model_architecture_file = os.path.join(SAVE_DIR, "model_architecture.txt")
    with open(model_architecture_file, 'w') as f:
        f.write(str(med_model))
    print(f"Model architecture saved to {model_architecture_file}")

    print("Training and evaluation completed.")
    print("Exiting...")<|MERGE_RESOLUTION|>--- conflicted
+++ resolved
@@ -894,27 +894,22 @@
                         self.graph, study_id, labels[i].detach().cpu().numpy()
                     )
 
-                running_loss += loss_total.item()
+                running_loss += loss_total.detach().item()
+
                 count += 1
                 if count % 1000 == 0:
                     print("Step:", count ," overall steps:", len_loader)
 
             print(f"[TRAIN] Epoch {epoch + 1}/{num_epochs}, Loss: {running_loss / count:.4f}")
 
-            # Save model each epoch to not lose progress.
-            self.save_all()
-
             # Validation step for early stopping verification and lr scheduler step.
             if use_validation and self._validate_in_training(loss_fn, epoch, validation_loader=validation_loader):
                 break
 
-<<<<<<< HEAD
             # Save model each epoch; xm.get_ordinal() == 0: only save on the first device.
             if global_ordinal() == 0:
                 self.save_all()
 
-=======
->>>>>>> d9ca1c68
         # Set the model back to evaluation mode.
         self.eval()
 
@@ -1155,7 +1150,7 @@
     training_loader, valid_loader = general.get_dataloaders(return_study_id=True,
                                                             return_val_loader=True,
                                                             pin_memory=is_cuda,
-                                                            use_bucket=True, verify_existence=False, all_data=True)
+                                                            use_bucket=True, verify_existence=False, full_data=True)
 
     # Train the model
     print("Starting training of Med-ViX-Ray...")
