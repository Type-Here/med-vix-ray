import json
import torch
import os
import torch.nn as nn
import numpy as np
from sklearn.metrics import accuracy_score, f1_score
import torch.nn.functional as fc

# XLA_MOD
import torch_xla
import torch_xla.core.xla_model as xm
import torch_xla.distributed.parallel_loader as pl
import torch_xla.distributed.xla_multiprocessing as xmp
from torch_xla.runtime import global_ordinal

#import sys
#sys.path.append(os.path.expanduser('~/med-vix-ray/'))

import src.train_helpers
from settings import NUM_EPOCHS, LEARNING_RATE_TRANSFORMER, LEARNING_RATE_CLASSIFIER, UNBLOCKED_LEVELS, MIMIC_LABELS, \
    MODELS_DIR, LAMBDA_SIM, EPOCH_GRAPH_INTEGRATION, ALPHA_GRAPH, ATTENTION_MAP_THRESHOLD, \
    MIMIC_LABELS_MAP_TO_GRAPH_IDS, NER_GROUND_TRUTH, MANUAL_GRAPH, INJECT_BIAS_FROM_THIS_LAYER, EARLY_STOPPING_PATIENCE, \
    LEARNING_RATE_INPUT_LAYER, LAMBDA_KL
from src import general
from src.fine_tuned_model import SwinMIMICClassifier

import xai.attention_map as attention
import xai.feature_extract as xai_fe
import xai.edges_stats_update as update_edges
from src.train_helpers import CustomLRScheduler, EarlyStopper, focal_loss


def _compute_batch_features_vectors(features_dict, keys_order=None):
    """
    Convert a dictionary of batch features (each a tensor of shape [B] or [B, 4])
    into a single tensor of shape [B, f_dim].
    It expects the features to be in a dictionary format like:

    { "intensity": tensor of shape [B], ... }

    Args:
        features_dict (dict): Dictionary returned by extract_heatmap_features (for batch).
        keys_order (list, optional): List of keys specifying the order in which features should appear.
        Otherwise, the order is taken from the dictionary keys.

    Returns:
        torch.Tensor: Concatenated features tensor of shape [B, f_dim].
    """
    # Gather the feature values; if a key is missing, use 0.0 as default.
    # If no keys are provided, use the order of the features in the dictionary.
    keys = keys_order if keys_order is not None else list(features_dict.keys())
    feature_list = []
    for key in keys:
        # Ensure each feature tensor has shape [B, 1]
        tensor_val = (features_dict[key])
        if tensor_val.ndim == 1:  # reshape to [B, 1]
                      tensor_val = tensor_val.view(-1, 1)
        feature_list.append(tensor_val)

    # Optionally, add position features.
    if "position" in features_dict:
        pos = features_dict["position"].view(features_dict["position"].shape[0], -1)  # [B, 4]
        feature_list.append(pos)
    return torch.cat(feature_list, dim=1)


def _compute_feature_vector(features, keys=None):
    """
    Convert a dictionary of features into a tensor vector.
    This function allows for flexible feature selection and ordering.
    The features are expected to be in a dictionary format, where the keys are the feature names
    If no keys are provided, the function will use the order defined in self.stats_keys
    by capturing the first sign node order.

    Args:
        features (dict): Dictionary of features (e.g., {"intensity": ..., "variance": ..., "entropy": ..., ...}).
        keys (list, optional): List of keys specifying the order in which features should appear.
                               If None, a default order is used, following the order of the keys in the dictionary.

    Returns:
        torch.Tensor: A 1D tensor containing the selected features.
    """
    if keys is not None:
        # Gather the feature values; if a key is missing, use 0.0 as default.
        feature_list = [features.get(k, 0.0) for k in keys]
    else:
        # If no keys are provided, use the order of the features in the dictionary.
        feature_list = [features.get(k, 0.0) for k in features.keys()]

    # Convert the list to a tensor. Optionally, you can set the data type.
    return torch.tensor(feature_list, dtype=torch.float32)


def build_adjacency_matrix(graph_json, num_diseases, num_signs, scale_corr=1.0, scale_find=0.7):
    # Offset for sign node IDs in the graph
    delta_disease_sign_ids = 7
    print(f"Building adjacency matrix for {num_diseases} diseases and {num_signs} signs.")

    # Initialize the blocks with float32 type.
    matr_dd = np.zeros((num_diseases, num_diseases), dtype=np.float32)  # disease-disease
    matr_ds = np.zeros((num_diseases, num_signs), dtype=np.float32)  # disease-sign

    # Process each edge in the JSON
    for edge in graph_json["links"]:
        weight = edge.get("weight", 1.0)
        if edge["relation"] == "correlation":
            i = int(edge["source"])  # disease index
            j = int(edge["target"])  # disease index
            # Scale correlation edges
            matr_dd[i, j] = weight * scale_corr
            matr_dd[j, i] = weight * scale_corr  # if undirected
        elif edge["relation"] == "finding":
            # Assume the source is a disease and target is a sign node.
            i = int(edge["source"])  # disease index
            k = int(edge["target"]) - delta_disease_sign_ids - num_signs  # sign index
            matr_ds[i, k] = weight * scale_find

    matr_sd = matr_ds.T  # sign-to-disease (transpose)
    matr_ss = np.zeros((num_signs, num_signs), dtype=np.float32)  # no sign-to-sign edges

    # Create full block matrix: rows/cols: [diseases; signs]
    #A_full = np.block([[mA_dd, mA_ds],
    #                   [mA_sd, mA_ss]])

    # Instead of using np.block, concatenate the sub-blocks:
    top = np.concatenate((matr_dd, matr_ds), axis=1)
    bottom = np.concatenate((matr_sd, matr_ss), axis=1)
    matrix_full = np.concatenate((top, bottom), axis=0)

    return matrix_full


# ========================= GRAPH BIAS ADAPTER CONV =========================


class GraphBiasAdapterConv(nn.Module):
    def __init__(self, hidden_channels=8):
        """
        Convolutions to adapt the graph matrix G (NxN) to a shape compatible with attention.
        Params:
            hidden_channels (int): Number of hidden channels for the convolutional layers.
        """
        super(GraphBiasAdapterConv, self).__init__()

        # Convolutional layers to adapt the graph matrix to the attention scores.
        self.adapter = nn.Sequential(
            nn.Conv2d(1, hidden_channels, kernel_size=1),
            nn.ReLU(),
            nn.Conv2d(hidden_channels, 1, kernel_size=1)
        )
        self._init_weights()

    def _init_weights(self):
        """
        Initialize the weights of the Conv using Xavier (Glorot) uniform initialization.
        This is a common practice for initializing weights in neural networks
        in order to avoid vanishing/exploding gradients.
        """
        for layer in self.modules():
            if isinstance(layer, nn.Conv2d):
                nn.init.xavier_uniform_(layer.weight)
                if layer.bias is not None:
                    nn.init.constant_(layer.bias, 0)

    def forward(self, g_matrix):  # G shape: [B, N, N] or [B, H, N, N]
        if g_matrix.dim() == 3:
            g_matrix = g_matrix.unsqueeze(1)  # Add channel: [B, 1, N, N]
        g_out = self.adapter(g_matrix)  # Apply conv
        return g_out.squeeze(1)  # Remove Channel: [B, N, N]

# ========================= GRAPH ATTENTION BIAS =========================


class GraphAttentionBias(nn.Module):
    def __init__(self, alpha=ALPHA_GRAPH, conv=None, d_k=64, num_injected_layers=2, total_layers=4):
        """
        Initialize the graph attention bias module.
        This module modifies the attention scores injecting the graph information
        Parameters:
            alpha (float): Scaling factor for the graph matrix. Default is taken from settings.py.
            conv (list): List of GraphBiasAdapterConv Network (convolutional for now) to adapt the graph matrix,
            1 for each layer injected.
            to the attention scores. Note: it is needed!
            d_k (int): Dimension for the key/query/value embeddings. Default is 64.
            num_injected_layers (int): Number of layers to inject the graph bias. Default is 2.
            total_layers (int): Total number of layers in the model. Default is 4.
        Raises:
            ValueError: If conv parameter is left to None.
        """
        super(GraphAttentionBias, self).__init__()
        # Minimum alpha value for graph attention bias
        self.min_alpha = 0.05
        eps = 1e-6
        ratio = max((alpha - self.min_alpha) / (1 - self.min_alpha + eps), eps)
        w_init = np.log(ratio / (1 - ratio + eps))

        # Alpha logits for each layer where the graph bias is injected.
        self._alpha_logits = nn.ParameterList([
            nn.Parameter(torch.tensor(w_init, dtype=torch.float32))
            for _ in range(num_injected_layers)
        ])
        #self.alpha = nn.Parameter(torch.tensor(alpha, dtype=torch.float32))  # or fix as a hyperparameter

        if conv is None:
            raise ValueError("Conv value needed!")
        self.conv = conv
        self.d_k = d_k  # Dimension for the key/query/value embeddings
        self._printed_debug = False  # Flag to control debug printing

        self._num_injected_layers = num_injected_layers  # Number of layers to inject the graph bias
        self._total_layers = total_layers  # Total number of layers in the model

        # Considering Layers numbered from 0 to total_layers - 1
        self._first_layer_injected = total_layers - num_injected_layers  # First layer to inject the graph bias

    def get_alpha(self, layer_idx):
        """
        Compute learnable alpha in [min_alpha, 1] for a given layer.
        Args:
            layer_idx (int): Index of the layer.
        Returns:
            torch.Tensor: Computed alpha value for the layer.
        """
        alpha_idx = layer_idx - self._first_layer_injected
        logit = self._alpha_logits[alpha_idx]
        return self.min_alpha + (1 - self.min_alpha) * torch.sigmoid(logit)

    def forward(self, attn_scores, graph_adj_matrix, layer_idx):

        # If the layer index is less than the first injected layer, return the original attention scores.
        if layer_idx < self._first_layer_injected:
            return attn_scores

        # If attn_scores is 3D, add a dimension to make it 4D
        if attn_scores.dim() == 3:
            attn_scores = attn_scores.unsqueeze(1)  # Now [B, 1, N, N]

        # attn_scores: [B, H, N, M], graph_adj_matrix: [N, M]
        ba, he, n_q, n_k = attn_scores.shape # a

        # Add batch dimension to the graph adjacency matrix if needed
        if graph_adj_matrix.dim() == 2:
            graph_adj_matrix = graph_adj_matrix.unsqueeze(0)  # → [1, N0, N0]

        # Expand the graph adjacency matrix to match the attention scores shape
        if graph_adj_matrix.dim() == 3:  # [1, N0, N0]
            g_expanded = graph_adj_matrix.unsqueeze(1)  # → [1, 1, N0, N0]
        else:
            g_expanded = graph_adj_matrix

        g_resized = torch.nn.functional.interpolate(g_expanded, size=(n_q, n_k),
                                                    mode='bilinear',align_corners=False)
        # Replicates the resized matrix across the batch dimension (ba),
        # resulting in a tensor of shape [B, 1, N, N]:
        g_resized = g_resized.expand(ba, -1, -1, -1)  # [B, 1, N, N]

        # Call the convolutional layer to adapt the graph matrix to the attention scores:
        # Normalize with tanh
        conv_idx = layer_idx - self._first_layer_injected

        g_adapted = torch.tanh(self.conv[conv_idx](g_resized))
        #g_adapted = self.conv(g_resized) # [B, N, N]

        # Debugging information only first time
        if not self._printed_debug:
            print(f"[GraphAttentionBias] attn_scores: {attn_scores.shape}")
            print(f"[GraphAttentionBias] G_resized: {g_resized.shape} - Pre conv")
            print(f"[GraphAttentionBias] G_adapted: {g_adapted.shape} - Post conv")
            self._printed_debug = True

        # Standard scaled dot-product attention factor:
        # scaling = np.sqrt(self.d_k)

        # Obtain the alpha value for the current layer
        alpha = self.get_alpha(layer_idx)

        # Modify the attention scores by adding the adapted graph matrix:
        # No scaling needed in this case as swin transformer already scales
        # the attention scores using cosine similarity and tau division
        modified_scores = attn_scores + alpha * g_adapted.unsqueeze(1)  # [B, 1, N, N]

        # modified_scores = attn_scores / (attn_scores.shape[-1]**0.5) + self.alpha * g_resized
        return torch.softmax(modified_scores, dim=-1)


# ========================= GRAPH ATTENTION MODULE =========================


class GraphAttentionModule(nn.Module):
    def __init__(self, num_classes, d_k, graph_matrix=None, ner_ground_truth=None):
        """
        Initialize the graph attention module.

        Args:
            num_classes (int): Number of classes (or graph nodes).
            d_k (int): Dimension for the key/query/value embeddings.
            graph_matrix (np.array or torch.Tensor, optional): The pre-computed graph matrix (shape: num_classes x num_classes).
                If None, defaults to a zero matrix.
            ner_ground_truth (dict): Ground truth data for NER. This should be a dictionary
        """
        super(GraphAttentionModule, self).__init__()
        self.num_classes = num_classes
        self.d_k = d_k

        # Placeholder for ground truth data
        self.ner_ground_truth = ner_ground_truth

        # Learnable projection for each class.
        self.W_e = nn.Parameter(torch.randn(num_classes, d_k))
        # Output projection from the aggregated embedding to a scalar bias per class.
        self.W_out = nn.Linear(d_k, 1)

        # Register the graph matrix as a buffer.
        if graph_matrix is not None:
            if not torch.is_tensor(graph_matrix):
                graph_matrix = torch.tensor(graph_matrix, dtype=torch.float32)
            self.register_buffer("G", graph_matrix)
        else:
            self.register_buffer("G", torch.zeros(num_classes, num_classes))

    def forward(self, base_logits):
        """
        Compute the graph bias.

        Args:
            base_logits (torch.Tensor): Base logits from the model (shape: [B, num_classes]).
        Returns:
            torch.Tensor: A bias term of shape [B, num_classes] to be added to the base logits.
        """
        # Compute image-conditioned embeddings for each class.
        # e_img has shape (B, C, d_k)
        e_img = base_logits.unsqueeze(-1) * self.W_e.unsqueeze(0)
        scaling = np.sqrt(self.d_k)
        # Compute dot-product attention scores, shape: (B, C, C)
        score = torch.bmm(e_img, e_img.transpose(1, 2)) / scaling
        # Add the graph matrix (broadcast along batch dimension)
        score = score + self.G.unsqueeze(0)
        # Apply softmax to obtain attention weights.
        atten = torch.softmax(score, dim=-1)
        # Aggregate the embeddings according to the attention weights.
        aggr = torch.bmm(atten, e_img)
        # Project each aggregated embedding to a scalar bias.
        bias = self.W_out(aggr).squeeze(-1)
        return bias

    def update_edge_weights_with_ground_truth(self, graph_json, study_id, gt_labels):
        """
        Update the weights of 'finding' edges in the graph using ground truth information from reports.

        For each finding edge (connecting a disease node to a sign node), update its weight based on:
          - If the ground truth for the current study indicates the sign is present (polarity = 1),
            use the ground truth similarity value s_gt.
          - If the ground truth indicates a negative finding (polarity = 0) or the sign is not mentioned,
            update the weight toward 0.

        The new weight is computed using a function in xai.edges_stats_update.py module.
        The function used at the moment is bayes_b_distribution, which uses a Beta distribution:
        E[weight] = α / (α + β)
        where:
          - α = sum of s_gt for the number of positive observations
          - β = sum of s_gt for the number of negative observations
          - s_gt is the similarity score between the report word and the sign node label (or synonym)

        Args:
            graph_json (dict): Graph data with "nodes" and "edges". Each sign node must have "id", "type"=="sign",
                               and stored "features" (a dict).
            study_id (str): The identifier for the current study, used to look up ground truth.
            gt_labels (list): Each position is the value of the node for a specific xr, 1.0 if present, 0.0 if not present.
                The order of the labels is defined by the order of MIMIC_LABELS list in settings.py.

        Returns:
            dict: Updated graph_json with modified weights for finding edges.
        """
        # Convert extracted features to a feature vector (using your helper function).
        # Not used but could be an option.
        # new_feat_vec = _compute_feature_vector(extracted_features, keys_order)  # numpy array

        # Look up ground truth for the current study.
        # Assume ground_truth is available (e.g., a global variable) with structure:
        # { study_id:
        #   { "sign_node_id": [s_gt, polarity],
        #       ...,
        #     "dicom_ids": [dicom_id1, dicom_id2, ...],
        #   }, ...
        # }
        gt_entry = self.ner_ground_truth.get(study_id, {})  # Returns a dict for this study.
        positive_labels = [] # List with node IDs of positive labels

        # gt_labels is a list of 0.0 or 1.0 from ground truth
        for i, gt_label in enumerate(gt_labels):
            if gt_label > 0.0:
                # If label is positive, get its position in the labels list.
                label_name = MIMIC_LABELS[i]
                positive_labels.append(MIMIC_LABELS_MAP_TO_GRAPH_IDS[label_name])

        return update_edges.bayes_b_distribution(graph_json, positive_labels, gt_entry)


# ========================= GRAPH NUDGER =========================


class GraphNudger(nn.Module):
    def __init__(self, eta=0.01):
        super(GraphNudger, self).__init__()
        self.eta = eta  # Nudging learning rate
        self.sign_to_diseases = None  # Dictionary to store sign-to-disease mappings

    def forward(self, device, signs_found, graph,
                num_diseases, grad_output_batch):
        """
        Compute a nudging bias vector for each sample in the batch based on the difference
        between the extracted heatmap features and the stored features in the graph's sign nodes.

        For each sample and for each disease node d, we sum over all finding edges from d to sign nodes:

            Δb_d^(i) = η * ∑_{edge: source=d, type='finding'} (w_{d,s} * sim(f_att^(i), f_s) * g^(i))

        where:
          - f_att^(i) is the heatmap sign related to sample i,
          - f_s is the stored sign node,
          - sim(·,·) is the cosine similarity (normalized to [0,1]),
          - g^(i) is the gradient vector for sample i (elementwise used),
          - w_{d,s} is the edge weight.

        Args:
            device (torch.device): device to use for computations (CPU or GPU).
            signs_found (dict): dictionary with sign node IDs as keys and their features as values.
            graph (dict): the full graph (nodes + links)
            num_diseases (int): number of disease classes
            grad_output_batch (torch.Tensor): [B, f_dim] classifier gradient output

        Returns:
            torch.Tensor: [B, num_diseases] nudging bias
        """
        from collections import defaultdict

        batch = grad_output_batch.size(0)
        nudges = torch.zeros(batch, num_diseases, device=device)

        self.sign_to_diseases = defaultdict(list)

        for edge in graph["links"]:
            if edge["relation"] == "finding":
                d = int(edge["source"])
                s = int(edge["target"])
                w = edge.get("weight", 1.0)
                self.sign_to_diseases[s].append((d, w))

        # Get the Gradient for the current sample
        grad_norms = torch.norm(grad_output_batch, dim=1)  # [B]

        # Process each sample
        for i in range(batch):
            g = grad_norms[i].item()
            list_of_signs = signs_found[i] # Get list of dicts containing sign node IDs and their features
            for s_dict in list_of_signs:
                sim = s_dict.get("similarity", 0)
                s_id = int(s_dict["id"])
                for d, w in self.sign_to_diseases.get(s_id, []):
                    nudges[i, d] += self.eta * w * sim * g

        return nudges


# ========================= SWIN MIMIC + GRAPH CLASSIFIER =========================


class SwinMIMICGraphClassifier(SwinMIMICClassifier):
    """
    This subclass extends SwinMIMICClassifier by integrating graph-based information.
    It uses an AttentionMap to extract heatmap features during training/inference,
    updates a clinical findings graph based on those features,
    and—after a given number of epochs—incorporates the graph information into the logits.
    """
    def __init__(self, num_classes=len(MIMIC_LABELS), graph_json=None,
                 graph_integration_start_epoch=EPOCH_GRAPH_INTEGRATION,
                 ner_ground_truth_path=NER_GROUND_TRUTH, device = None):
        """
        Args:
            num_classes (int): Number of classes.
            graph_json (dict): JSON structure holding your graph. If None, an empty graph is created.
            graph_integration_start_epoch (int): After which epoch to incorporate graph info.
            device(torch.device): set torch device for cpu or cuda computations. If left to none defaults to 'cpu'
            ner_ground_truth_path (str): Path to the ground truth file for NER.
            If None defaults to swin_model.patch_embed.num_patches

        """
        super(SwinMIMICGraphClassifier, self).__init__(num_classes=num_classes)

        # Flag for inference mode
        self.signs_found = None
        self.is_inference = False

        # Set create optimizer to custom function
        self._create_optimizer = src.train_helpers.create_optimizer
        # Set placeholder for learning rate scheduler and classifier
        self._lr_scheduler = None
        self._early_stopper = None

        # Set number of output labels
        self.num_classes = num_classes
        # Set device from init (cpu or cuda)
        self.device = device if device is not None else torch.device("cpu")

        # Placeholder for base logits, to be used for graph bias computation.
        self.base_logits = None
        # Placeholder for the classifier logits, to be used for loss computation.
        self.classifier_logits = None
        # Placeholder for the classifier gradient, to be used for nudging backpropagation.
        self.classifier_grad = None
        # Placeholder for graph features list to be used for nudging. Will be filled on first call needed.
        self.stats_keys = None

        # Flag indicating whether graph guidance has been injected into transformer layers.
        self.is_graph_used = False
        # Flag for Graph Nudger mode.
        self.is_using_nudger = False

        # Epoch threshold to activate graph-based mechanisms (both transformer bias & final nudging).
        self.graph_integration_start_epoch = graph_integration_start_epoch
        # Current epoch counter (to be updated during training).
        self.current_epoch = -1 # Set to -1 to indicate no training yet.
        # Total epochs; useful for calculating activation timing.
        self.total_epochs = NUM_EPOCHS
        # ner_ground_truth: save as variable to be used in the graph attention bias module.
        # This is a dictionary with the ground truth for each study_id.
        if ner_ground_truth_path is None:
            raise ValueError("ner_ground_truth cannot be None.")
        with open(ner_ground_truth_path, 'r') as nerf:
            self.ner_ground_truth = json.load(nerf)

        # Initialize graph information.
        # Expecting graph_json to contain "nodes" and "edges". For our vocabulary:
        #   - Sign nodes (clinical findings) and label nodes (MIMIC pathologies) are in "nodes".
        #   - Finding edges: label-to-sign; Correlation edges: label-to-label.
        if graph_json is None:
            self.graph = {"nodes": [], "edges": []}
        else:
            self.graph = graph_json
            # Calculate the number of sign nodes: total nodes minus number of label nodes.
            num_signs = len(graph_json["nodes"]) - len(MIMIC_LABELS)
            # Build the full adjacency matrix (using our helper function).
            graph_matrix = build_adjacency_matrix(graph_json, num_diseases=len(MIMIC_LABELS), num_signs=num_signs)
            # Save the computed adjacency matrix into the graph dictionary for later use.
            self.graph_matrix = graph_matrix

        # Register the forward hook on the target attention module.
        target_attn_module = self.swin_model.layers[-1].blocks[-1].attn
        target_attn_module.register_forward_hook(self._save_attn_hook)



        # Initialize the GraphAttentionBias module
        # which will be used to inject the graph bias into the attention scores.

        # Get the dimension of the model and number of heads from the first block of the first layer.
        print("Initializing graph attention bias...")
        d_model = self.swin_model.layers[0].blocks[0].attn.dim
        num_heads = self.swin_model.layers[0].blocks[0].attn.num_heads
        num_layers = len(self.swin_model.layers)  # Total number of layers in the model

        # Number of layers to inject bias into.
        bias_inj_num_layers = num_layers - INJECT_BIAS_FROM_THIS_LAYER

        # Init the graph bias adapter.
        # This Conv Layers will adapt the graph matrix to the attention scores.
        print(" - Initializing graph bias adapter...")
        self.conv_adapter = [GraphBiasAdapterConv() for _ in range(bias_inj_num_layers)]

        # Calculate the dimension for each head.
        d_k = d_model // num_heads
        # Initialize the graph bias module.
        self.graph_bias_module = GraphAttentionBias(alpha=ALPHA_GRAPH, conv=self.conv_adapter,
                                                    d_k=d_k, num_injected_layers=bias_inj_num_layers,
                                                    total_layers=num_layers)

        print("Initializing attention map modules...")
        # Initialize the AttentionMap module.
        # This module will extract attention maps from the second last layer (before the classifier head)
        # using techniques such as cdam (or gradcam) to later compare with sign node statistics.
        self.attention_map_generator = attention.AttentionMap(model=self.swin_model, xai_type="cdam")

        # Initialize the GraphAttentionModule.
        # This module uses the (normalized) adjacency matrix (from both correlation and finding edges)
        # to compute a bias that will be injected into transformer layers.
        self.graph_attention_module = GraphAttentionModule(num_classes=num_classes, d_k=d_k,
                                                           graph_matrix=self.graph_matrix,
                                                           ner_ground_truth=self.ner_ground_truth)

        # Initialize the GraphNudger module.
        # This module is responsible for the final nudging operation on the classifier head:
        # it compares attention-derived features with stored sign node statistics and computes a weight update.
        print("Initializing graph nudger...")
        self.graph_nudger = GraphNudger(eta=0.01)  # nudging learning rate

        # Note: self.classifier is already defined in the parent class (SwinMIMICClassifier).

    def _save_attn_hook(self, module, _, output):
        # Assume that output contains the attention weights.
        # If output is a tuple, adjust accordingly.
        module.attn_weights = output  # or output[1] if output is a tuple.

    def compute_graph_bias(self, base_logits):
        """
        Compute a refined graph bias using the GraphAttentionModule.
        """
        return self.graph_attention_module(base_logits)

    def __compute_feature_vector(self, features, keys=None):
        """
        Convert a dictionary of features into a tensor vector.
        This function allows for flexible feature selection and ordering.
        The features are expected to be in a dictionary format, where the keys are the feature names
        If no keys are provided, the function will use the order defined in self.stats_keys
        by capturing the first sign node order.
        Args:
            features (dict): Dictionary of features (e.g., {"intensity": ..., "variance": ..., "entropy": ..., ...}).
            keys (list, optional): List of keys specifying the order in which features should appear.
                                   If None, a default order is used.

        Returns:
            torch.Tensor: A 1D tensor containing the selected features.
        """
        if keys is None and self.stats_keys is None:
            # Defining a default order from graph order
            # Get a sign node from the graph
            sign_node = next((node for node in self.graph["nodes"] if node["type"] == "sign"), None)
            feat = [feat for feat in sign_node["features"]]
            self.stats_keys = feat

            # If features is a single dictionary, compute single feature vector.
            #return _compute_feature_vector(features, keys=self.stats_keys)

            # If features is a batch, compute batch feature vectors.
        return _compute_batch_features_vectors(features, keys_order=self.stats_keys)

    def __inject_graph_bias_in_transformer(self, graph_adj_matrix, use_graph_guidance):
        """
        For each transformer block in the model, override its attention calculation.
        This is where we inject the graph bias into the attention scores.
        This is done by modifying the forward function of the attention module.

        Args:
            graph_adj_matrix (np.array): The adjacency matrix of the graph.
            use_graph_guidance (bool): Whether to use graph guidance.
        """
        # For example, inject bias only in layers with index >= threshold_layer.
        threshold_layer = INJECT_BIAS_FROM_THIS_LAYER  # TODO: adjust based on training results

        if not use_graph_guidance:
            return  # do nothing

        # Ensure graph_adj_matrix is a torch tensor:
        if not torch.is_tensor(graph_adj_matrix):
            graph_adj_matrix = torch.tensor(graph_adj_matrix, dtype=torch.float32,
                                            device=self.swin_model.patch_embed.proj.weight.device)

        #graph_bias_module = GraphAttentionBias(alpha=ALPHA_GRAPH)
        # Assume self.swin_model.layers is a list of layers, each with blocks that have an "attn" module.
        for layer_idx, layer in enumerate(self.swin_model.layers):
            # Only inject bias in layers >= threshold_layer.
            if layer_idx < threshold_layer:
                continue
            for block_idx, block in enumerate(layer.blocks):
                original_forward = block.attn.forward

                layer_index_in_bias = threshold_layer - layer_idx

                def new_forward(x, *args, orig_forward=original_forward, layer_index=layer_index_in_bias, **kwargs):
                    # Get raw attention scores (this requires that the original attn returns them)
                    attn_scores = orig_forward(x, *args, **kwargs)
                    # Inject graph bias using our module. Expecting attn_scores to be of shape [B, H, N, N]

                    modified_attn = self.graph_bias_module(attn_scores, graph_adj_matrix, layer_index)
                    return modified_attn

                block.attn.forward = new_forward
                print(f"Injected graph bias into layer {layer_idx}, block {block_idx}")

    def forward(self, x, use_graph_guidance=True):
        """
        Perform a forward pass through the model with optional graph-guided nudging.

        Args:
            x (torch.Tensor): Input image tensor of shape [B, C, H, W].
            use_graph_guidance (bool): Whether to apply graph-guided nudging.

        Returns:
            torch.Tensor: Final logits tensor of shape [B, num_classes].

        Workflow:
            1. Inject graph bias into attention layers once if enabled.
            2. Extract base logits from the backbone and classifier head.
            3. During training:
                - Extract attention-based heatmap features.
                - Update graph sign nodes with extracted features and similarity scores.
            4. If graph guidance is disabled, return raw classifier logits.
            5. If nudging is active:
                - Compute a bias vector based on the similarity between extracted features and sign node features.
                - Add the bias vector to the classifier logits.
            6. Return the adjusted or base logits.

        Note:
            - self.is_using_nudger (bool): If True, nudges the classifier head using the GraphNudger module
            (uses the attention map and stats feature in sign nodes).
            Set the flag accordingly in the training loop.
        """
        self.classifier_grad = None  # Reset the classifier gradient for each forward pass.
        self.signs_found = None  # Reset the signs found for each forward pass.

        # 1b. Else, if graph guidance is active, use graph
        if use_graph_guidance and not self.is_graph_used:
            # Inject graph bias into the transformer layers if not already done.
            # This is done only once, at the beginning of training so flag is set to True.
            self.__inject_graph_bias_in_transformer(self.graph_matrix, use_graph_guidance)
            self.is_graph_used = True

        # 2. Call the forward method of the parent class.
        base_logits = super(SwinMIMICGraphClassifier, self).forward(x, use_classifier=False)
        self.base_logits = base_logits  # store for potential use

        # 3. Compute classifier logits.
        self.classifier_logits = self.classifier(base_logits)  # shape: [B, num_classes]

        # 3b. Register the hook on classifier_logits to capture its gradient during backpropagation.
        if self.training:
            self.classifier_logits.register_hook(self._save_classifier_grad)

        # 4. Extract attention maps and features
        att_maps_batch = self.attention_map_generator.generate_attention_map(self.swin_model, x)
        features_dict_batch = xai_fe.extract_attention_batch_multiregion_torch(att_maps_batch, self.device,
                                                                         threshold=ATTENTION_MAP_THRESHOLD)

        # 4b. Update graph from extracted features
        # Update the graph with the new feature statistics.
        _ , signs_found = xai_fe.find_match_and_update_graph_features(
            self.graph,
            extracted_features=features_dict_batch,
            device=self.device,
            update_features=self.training,
            is_inference=self.is_inference or use_graph_guidance
        )

        self.signs_found = signs_found

        # 1a. If graph guidance is not active return the classifier logits directly.
        if not use_graph_guidance:
            return self.classifier_logits


        # 5. Compute the graph bias using the Nudger module.
        # Use the attention map features and stats features.
        if self.is_using_nudger:
            grad_output_batch = (
                self.classifier_grad if self.classifier_grad is not None
                else torch.ones_like(self.classifier_logits)
            )

            update_vector = self.graph_nudger(
                device=self.device,
                signs_found=signs_found,
                graph=self.graph,
                num_diseases=len(MIMIC_LABELS),
                grad_output_batch=grad_output_batch
            )
            # Transfer the update vector to the same device as the classifier logits.
            update_vector = update_vector.to(self.device)

            # 6a. Then final logits become:
            final_logits = self.classifier_logits + update_vector  # where classifier_logits is [B, num_diseases]
        else:
            # 6a.2 If nudging is not used, we can still compute the graph bias.
            final_logits = self.classifier_logits

        # 7. Return the final logits.
        return final_logits

    def _save_classifier_grad(self, grad):
        """
        Hook function to capture the gradient of the classifier output.
        This function stores the gradient in self.classifier_grad.
        """
        self.classifier_grad = grad.detach()

    def train_model(self, train_loader, num_epochs=NUM_EPOCHS,
                    learning_rate_swin=LEARNING_RATE_TRANSFORMER,
                    learning_rate_classifier=LEARNING_RATE_CLASSIFIER,
                    learning_rate_input=LEARNING_RATE_INPUT_LAYER,
                    layers_to_unblock=UNBLOCKED_LEVELS,
                    loss_fn_param=focal_loss,
                    optimizer_param=None,
                    lambda_sim=LAMBDA_SIM,
                    lambda_kl=LAMBDA_KL,
                    patience=EARLY_STOPPING_PATIENCE, use_validation=True,
                    validation_loader=None):
        """
        Custom training loop that incorporates the graph-based loss regularization.

        For each batch:
          - Compute adjusted logits using the forward pass (which applies graph guidance).
          - Retrieve the base classifier logits (without graph bias) from self.base_logits.
          - Compute the graph bias as: graph_bias = adjusted_logits - classifier_logits.
          - Compute classification loss (e.g. BCEWithLogitsLoss) on the adjusted logits.
          - Add a regularization term: λ * mean( graph_bias² ).

        Args:
            train_loader (DataLoader): DataLoader for the training dataset.
            num_epochs (int): Number of epochs to train.
            learning_rate_swin (float): Learning rate for the transformer blocks.
            learning_rate_classifier (float): Learning rate for the classifier head.
            learning_rate_input (float): Learning rate for the input layer.
            layers_to_unblock (int): Number of layers to unblock in the Swin Transformer.
            optimizer_param (torch.optim.Optimizer, optional): Optimizer for training. If None, defaults to AdamW.
            loss_fn_param (callable, optional): Loss function. If None, defaults to BCEWithLogitsLoss.
            lambda_sim (float): Regularization parameter for similarity loss.
            lambda_kl (float): Regularization parameter for KL divergence loss.
            patience (int): Number of epochs for early stopping.
            use_validation (bool): Whether to use validation data for early stopping.
            validation_loader (DataLoader, optional): DataLoader for the validation dataset.
        """
        ## Set the model to training mode.
        self.train()
        # Set the GraphNudger Module to be used.
        # self.is_using_nudger = True
        # Unfreeze the specified layers in the transformer.
        self._unblock_layers(layers_to_unblock)

        # Define optimizer with parameter groups.
        optimizer = self._create_optimizer(self, layers_to_unblock,
                                           learning_rate_input=learning_rate_input,
                                           learning_rate_swin=learning_rate_swin,
                                           learning_rate_classifier=learning_rate_classifier,
                                           optimizer_param=optimizer_param)

        # Attach Custom LR Scheduler
        self._lr_scheduler = CustomLRScheduler(optimizer)

        # Attach EarlyStopping
        self._early_stopper = EarlyStopper(patience=patience, lr_scheduler=self._lr_scheduler)

        loss_fn = loss_fn_param

        # Reduce remaining epochs if restarting from a checkpoint.
        if hasattr(self, 'current_epoch') and self.current_epoch >= 0:

            if num_epochs <= 0:
                print("[WARNING] - No epochs left to train!")
                exit(1)

            print(f"[INFO]: Found already partially trained model."
                  f" - Restarting training from epoch {self.current_epoch + 1}."
                  f" Remaining epochs: {num_epochs - (self.current_epoch + 1)}")

        else:
            print("[INFO]: Starting training from scratch.")
            self.current_epoch = 0

        # 🔁 XLA_MOD – Load batches with parallel loader
        train_loader = pl.MpDeviceLoader(train_loader, self.device)
        if use_validation and validation_loader:
            validation_loader = pl.MpDeviceLoader(validation_loader, self.device)

        for epoch in range(self.current_epoch, num_epochs):
            self.current_epoch = epoch
            running_loss = 0.0
            count = 0
            len_loader = len(train_loader)

            # Activate graph guidance only after the defined epoch.
            is_graph_active = (epoch + 1) >= EPOCH_GRAPH_INTEGRATION
            # Set the GraphNudger Module to be used.
            self.is_using_nudger = is_graph_active

            print(f"Epoch {epoch + 1}/{num_epochs} (Graph guidance active: {is_graph_active})")

            for images, labels, study_ids in train_loader:
                optimizer.zero_grad()
                images = images.to(self.device)
                labels = labels.to(self.device)
                #study_ids = study_ids.to(self.device)

                # Reset the classifier gradient to None before each batch.
                self.classifier_grad = None

                # Forward pass with graph guidance and nudging enabled if active.
                # This forward pass should update self.base_logits.
                adjusted_logits = self.forward(images, use_graph_guidance=is_graph_active)

                loss_total, _ = self.compute_total_loss(adjusted_logits, labels, self.signs_found,
                                                        lambda_sim=lambda_sim, lambda_kl=lambda_kl,
                                                        loss_fn_class=loss_fn)
                loss_total.backward()

                # XLA_MOD
                xm.optimizer_step(optimizer)

<<<<<<< HEAD
                for i, study_id in enumerate(study_ids):
                    # Update the graph with the new weights.
                    # This function updates the weights of the edges in the graph based on the classifier logits.
                    self.graph_attention_module.update_edge_weights_with_ground_truth(
                        self.graph, study_id, labels[i].detach().cpu().numpy()
                    )
=======
                # Update of the graph weights is done with ground truth labels
                # This is done only for the first two epochs to avoid useless updates
                if self.current_epoch < 2:
                    for i, study_id in enumerate(study_ids):
                        # Update the graph with the new weights.
                        # This function updates the weights of the edges in the graph based on the classifier logits.
                        self.graph_attention_module.update_edge_weights_with_ground_truth(
                            self.graph, study_id, labels[i].cpu().numpy()
                        )
>>>>>>> 4e5be5d1

                running_loss += loss_total.detach().item()

                count += 1
                if count % 1000 == 0:
                    print("Step:", count ," overall steps:", len_loader)

            print(f"[TRAIN] Epoch {epoch + 1}/{num_epochs}, Loss: {running_loss / count:.4f}")

            # Validation step for early stopping verification and lr scheduler step.
            if (use_validation and self._validate_in_training(loss_fn, epoch,
                                            validation_loader=validation_loader)):
                break

            # Save model each epoch; xm.get_ordinal() == 0: only save on the first device.
            if global_ordinal() == 0:
                self.save_all()

        # Set the model back to evaluation mode.
        self.eval()

    def compute_total_loss(self, adjusted_logits, labels, signs_found,
                           loss_fn_class, lambda_sim=0.5, lambda_kl=0.2) -> tuple[torch.Tensor, dict]:
        """
        Compute total loss for graph-augmented Swin training.
        self.classifier_logits: Logits before nudging [B, C]

        Args:
            adjusted_logits: Final logits [B, C]
            labels: Ground truth labels [B, C]
            signs_found: List of dicts with similarity info per sample
            loss_fn_class: BCE or focal loss
            lambda_sim: Weight for attention-based loss
            lambda_kl: Weight for nudging KL loss

        Returns:
            total_loss: Total loss value
            loss_dict: Dictionary with individual loss components
        """
        bat, _ = labels.shape

        # --- 1. Classification loss (Focal/BCE) ---
        loss_class = loss_fn_class(adjusted_logits, labels)

        # - 2. Attention-focus loss: push the map to have
        # high similarity towards clinical signs
        focus_total = sum((1.0 - torch.tensor(sims, device=self.device).mean()) if sims else 0.0 for sims in
                          ([r["similarity"] for r in signs_found[i]] for i in range(bat)))
        loss_focus = focus_total / bat

        # --- 3. Nudger KL divergence loss ---
        probs_adj = torch.sigmoid(adjusted_logits)
        probs_base = torch.sigmoid(self.classifier_logits)
        probs_adj = torch.clamp(probs_adj, 1e-6, 1.0)
        probs_base = torch.clamp(probs_base, 1e-6, 1.0)

        # KL(input || target), where input is log_probs, target is probs
        loss_kl = fc.kl_div(probs_adj.log(), probs_base, reduction='batchmean') # TODO Check direction of KL divergence

        # --- 4. Combine ---
        total_loss = loss_class + lambda_sim * loss_focus + lambda_kl * loss_kl
        return total_loss, {
            "loss_class": loss_class.item(),
            "loss_attention": loss_focus.item(),
            "loss_kl": loss_kl.item(),
            "total_loss": total_loss.item()
        }

    def _validate_in_training(self, loss_fn, epoch, validation_loader=None):
        # --- Validation step ---
        """
        Validation step for early stopping verification and lr scheduler step.
        Args:
            loss_fn (callable): Loss function to compute the validation loss.
            epoch (int): Current epoch number.
            validation_loader (DataLoader, optional): DataLoader for the validation dataset.
        Returns:
            bool: True if early stopping is triggered, False otherwise.
        """
        if validation_loader is not None:
            self.eval()
            val_running_loss = 0.0
            val_count = 0
            val_labels = []
            val_preds = []

            validation_loader = pl.MpDeviceLoader(validation_loader, self.device)

            # Validation loop
            with torch.no_grad():
                for images_val, labels_val in validation_loader:
                    images_val = images_val.to(self.device)
                    labels_val = labels_val.to(self.device)

                    val_logits = self.forward(images_val, use_graph_guidance=True)
                    val_loss = loss_fn(val_logits, labels_val)

                    val_running_loss += val_loss.item()
                    val_count += 1

                    # Compute accuracy and f1 score
                    preds = torch.sigmoid(val_logits).cpu().numpy()

                    val_labels.append(labels_val.cpu().numpy())
                    val_preds.append((preds > 0.5).astype(int))

            # Concatenate all labels and predictions
            val_labels_concat = np.concatenate(val_labels,axis=0)
            val_preds_concat = np.concatenate(val_preds,axis=0)

            val_accuracy = accuracy_score(val_labels_concat, val_preds_concat)
            val_f1 = f1_score(val_labels_concat, val_preds_concat, average='macro')

            print(f"[VAL] Epoch {epoch + 1} - Accuracy: {val_accuracy:.4f}, F1 Score: {val_f1:.4f}")

            val_loss_epoch = val_running_loss / val_count
            print(f"[VAL] Epoch {epoch + 1} - Validation Loss: {val_loss_epoch:.4f}")
        else:
            val_loss_epoch = None

        # Step the scheduler (even without validation loss, will just do warmup)
        self._lr_scheduler.step(val_loss=val_loss_epoch)

        # Early stopping
        if val_loss_epoch is not None:
            if self._early_stopper.early_stop(val_loss_epoch, self):
                print(f"[INFO] Early Stopping triggered at epoch {epoch + 1}")
                return True

        self.train()  # Set back to training mode
        self.swin_model.train()  # Set the Swin model back to training mode
        return False

    def save_model(self, path=None):
        """
        Save the model to the specified path.
        """
        if path is None:
            path = os.path.join(MODELS_DIR, 'med_vixray_model.pth')
        torch.save(self, path)

    def load_model_from_state(self, state_dict_path=None, graph_json=None):
        """
        Load the model state dict from the specified path.
        This includes loading the graph and rebuilding the adjacency matrix.
        Args:
            state_dict_path (str, optional): Path to the model file. If None, defaults to 'med_vixray_model_state.pth'.
            graph_json (str, optional): Path to the graph JSON file. If None, defaults to 'med_vixray_model_graph.json'.
        Note:
            - This will override the current model state.
            - The model is set to evaluation mode after loading.
            - The graph is updated with the new weights.
            - The model is set to use nudging module.
        """
        print("Warning: Loading model state dict and graph JSON. This will override the current model state.")

        if state_dict_path is None:
            print(" - State dict path not provided. Loading default state dict.")
            state_dict_path = os.path.join(MODELS_DIR, 'med_vixray_model_state.pth')
            if not os.path.exists(state_dict_path):
                raise FileNotFoundError(f"State dict file not found at {state_dict_path}.")

        if graph_json is None:
            print(" - Graph JSON not provided. Loading default graph JSON.")
            graph_path = os.path.join(MODELS_DIR, 'med_vixray_model_graph.json')
            if not os.path.exists(graph_path):
                raise FileNotFoundError(f"Graph JSON file not found at {graph_path}.")
            with open(graph_path, 'r') as graph_file:
                graph_json = json.load(graph_file)

        # Load the state dict from the specified path.
        checkpoint = torch.load(state_dict_path, map_location=self.device, weights_only=False)
        # Load the model state dict.
        self.load_state_dict(checkpoint["model_state_dict"])

        self.graph = graph_json
        print(" - Graph Json Assigned.")

        num_signs = len(self.graph["nodes"]) - len(MIMIC_LABELS)

        if checkpoint.get("graph_matrix") is not None:
            self.graph_matrix = checkpoint["graph_matrix"]
            print(" - Graph Matrix loaded from checkpoint.")
        else:
            print(" - Graph Matrix not found in checkpoint. Building it...")
            self.graph_matrix = build_adjacency_matrix(self.graph,
                                                       num_diseases=len(MIMIC_LABELS),
                                                       num_signs=num_signs)
        # Default: disable training mode.
        # Current Epoch Defaults to 0 as is implied at least 1 epoch was done before saving
        self.current_epoch = checkpoint.get("current_epoch", 0) + 1
        self.is_using_nudger = checkpoint.get("is_using_nudger", True)
        self.is_graph_used = checkpoint.get("is_graph_used", False)
        self.eval()

    def save_state(self, path=None):
        """
        Save the model state.
        This includes the model state dict, graph, and current epoch.

        Args:
            path (str, optional): Path to save the model state. If None, defaults to 'med_vixray_model_state.pth'.
        """
        state = {
            'model_state_dict': self.state_dict(),
            'graph': self.graph,
            'current_epoch': self.current_epoch,
            'graph_matrix': self.graph_matrix,
            'is_graph_used': self.is_graph_used,
            'is_using_nudger': self.is_using_nudger
        }

        if path is None:
            path = os.path.join(MODELS_DIR, 'med_vixray_model_state.pth')
        torch.save(state, path)

    def save_graph(self, path=None):
        """
        Save the graph to the specified path.
        """
        if path is None:
            path = os.path.join(MODELS_DIR, 'med_vixray_graph.json')
        with open(path, 'w') as g_file:
            json.dump(self.graph, g_file)

    def save_all(self, path=None):
        """
        Save the model and graph to the specified path.
        """
        if path is None:
            path = os.path.join(MODELS_DIR, 'med_vixray_model.pth')
        try:
            # Make sure the directory exists
            os.makedirs(os.path.dirname(path), exist_ok=True)
            self.save_model(path)
        except Exception as e:
            print(f"[ERROR] Error saving whole model: {e}")

        self.save_graph(path.replace('.pth', '_graph.json'))
        print(f"[INFO] Graph saved to {path}")
        self.save_state(path.replace('.pth', '_state.pth'))
        print(f"[INFO] Model state saved to {path.replace('.pth', '_state.pth')}")


if __name__ == "__main__":
    """
        Main function to run the Med-ViX-Ray model training or evaluation.
    """
    print("Starting Med-ViX-Ray model main...")
    print("Loading Graph JSON...")
    # Load the graph JSON file
    with open(MANUAL_GRAPH, 'r') as file:
        data_graph_json = json.load(file)

    # Check for device
    print("Checking for device...")

    # XLA_MOD
    t_device = xm.xla_device() if xm.xla_device() else torch.device("cpu")
    is_cuda = t_device.type != 'cpu'
    # torch.cuda.is_available()
    print(f"Using device: {t_device}")
    print(f"Is XLA available: {is_cuda}")

    # Init Model
    med_model = SwinMIMICGraphClassifier(graph_json=data_graph_json, device=t_device).to(t_device)
    print("Model initialized.")
    # You can now train the model using the train_model method.
    # Example: model.train_model(train_loader)
    # Note: train_loader should be defined with your training dataset.

    SAVE_DIR = os.path.join(MODELS_DIR, "med-vix-ray")

    if not os.path.exists(SAVE_DIR):
        os.makedirs(SAVE_DIR)

    # If it still doesn't exist exit, so avoid errors after waiting all training
    if not os.path.exists(SAVE_DIR):
        print("Unable to create save dir. Exiting...")
        exit(1)

    # Load Model if exists
    model_path = os.path.join(SAVE_DIR, "med_vixray_model.pth")
    model_state_path = os.path.join(SAVE_DIR, "med_vixray_model_state.pth")
    json_graph_path = os.path.join(SAVE_DIR, "med_vixray_graph.json")

    if os.path.exists(model_state_path):
        print("[INFO] Model State found! Trying to load it...")
        try:
            with open(json_graph_path, 'r') as file:
                data_graph_json = json.load(file)
        except (FileNotFoundError, OSError):
            print("[WARNING] Graph JSON file not found. Using default graph.")
            exit(1)

        med_model.load_model_from_state(state_dict_path=model_state_path, graph_json=data_graph_json)
        print("[INFO] Model State loaded!")

    #if not general.basic_menu_model_option(model_path, med_model):
    #    exit(0)

    # Fetches datasets, labels and create DataLoaders which will handle preprocessing images also.
    training_loader, valid_loader = general.get_dataloaders(return_study_id=True,
                                                            return_val_loader=True,
                                                            pin_memory=is_cuda,
                                                            use_bucket=True, verify_existence=False, full_data=True)

    # Train the model
    print("Starting training of Med-ViX-Ray...")
    # NOTE: for other parameters, settings.py defines default values
    #med_model.train_model(train_loader=training_loader, validation_loader=valid_loader)

    def _train_fn(rank, flags):
        model = SwinMIMICGraphClassifier(graph_json=data_graph_json, device=t_device).to(t_device)
        model.train_model(flags['train_loader'], num_epochs=flags['num_epochs'],
                          validation_loader=flags['valid_loader'])


    xmp.spawn(_train_fn, args=({"train_loader": training_loader, "valid_loader": valid_loader, "num_epochs": NUM_EPOCHS},),
              nprocs=8, start_method='fork')

    # Save the model
    print(f"Saving model to {model_path}...")
    med_model.save_model(model_path)
    print(f"Model saved")

    # Evaluate the model
    print("Starting evaluation...")
    metrics_dict = med_model.model_evaluation(valid_loader, save_stats=False)
    print("Evaluation completed.")
    print("Metrics:", metrics_dict)

    # Save the metrics to a file
    metrics_file = os.path.join(SAVE_DIR, "med-vix_metrics.json")
    with open(metrics_file, 'w') as file:
        file.write(str(metrics_dict))
    print(f"Model Metrics saved to {metrics_file}")

    print("Now saving the model architecture to a file...")
    # Save the model architecture to a file
    model_architecture_file = os.path.join(SAVE_DIR, "model_architecture.txt")
    with open(model_architecture_file, 'w') as f:
        f.write(str(med_model))
    print(f"Model architecture saved to {model_architecture_file}")

    print("Training and evaluation completed.")
    print("Exiting...")<|MERGE_RESOLUTION|>--- conflicted
+++ resolved
@@ -894,14 +894,6 @@
                 # XLA_MOD
                 xm.optimizer_step(optimizer)
 
-<<<<<<< HEAD
-                for i, study_id in enumerate(study_ids):
-                    # Update the graph with the new weights.
-                    # This function updates the weights of the edges in the graph based on the classifier logits.
-                    self.graph_attention_module.update_edge_weights_with_ground_truth(
-                        self.graph, study_id, labels[i].detach().cpu().numpy()
-                    )
-=======
                 # Update of the graph weights is done with ground truth labels
                 # This is done only for the first two epochs to avoid useless updates
                 if self.current_epoch < 2:
@@ -911,7 +903,6 @@
                         self.graph_attention_module.update_edge_weights_with_ground_truth(
                             self.graph, study_id, labels[i].cpu().numpy()
                         )
->>>>>>> 4e5be5d1
 
                 running_loss += loss_total.detach().item()
 
