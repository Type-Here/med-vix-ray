import io
import os
import random
import time

import gcsfs
import torch
import torchvision.transforms as transforms
from gcsfs.retry import HttpError
from google.api_core.exceptions import TooManyRequests
from torch.utils.data import Dataset
from PIL import Image

<<<<<<< HEAD
from settings import BILLING_PROJECT, BUCKET_PREFIX_PATH, SERVICE_ACCOUNT_TOKEN
=======
from settings import BILLING_PROJECT, SERVICE_ACCOUNT_TOKEN, BUCKET_PREFIX_PATH, DATASET_PATH
>>>>>>> 3489f46a
import threading

# Lock for thread-safe access to gcsfs client
_FS_LOCK = threading.Lock()
# Cache for gcsfs clients
_FS_CACHE = {}  # one gcsfs client per billing project


# ====================== HELPER FUNCTIONS ======================= #

def pil_cloud_open(path):
    """
    Open an image file and convert it to the specified mode.
    Returns a PIL.Image *from local file or gs:// object*.
    If `billing_project` env variable (see settings.py) is supplied, requester-pays header is added.

    Args:
        path (str): Path to the image file.
    Returns:
        PIL.Image: Image object in the specified mode, from local file or gs:// object.

    """
    billing_project = BILLING_PROJECT
    requester_pays = True if billing_project else False
    token = SERVICE_ACCOUNT_TOKEN

    if billing_project is None:
        raise ValueError(
            "[ERROR]: BILLING_PROJECT is not set. Please set it in your environment variables. - Not implemented yet")

    fs = _FS_CACHE.get(billing_project)
    with _FS_LOCK:
        if fs is None:
            fs = gcsfs.GCSFileSystem(
                project=billing_project or "auto",
                requester_pays=requester_pays,
                token=token
            )
            _FS_CACHE[billing_project] = fs

    for attempt in range(3):
        try:
            with fs.open(path, "rb") as f:
                buf = io.BytesIO(f.read())
            return Image.open(buf)

        except (IOError, HttpError, TooManyRequests, FileNotFoundError):
            if attempt == 2:  # If it's the last attempt, skip this item
                print(f"Failed to preprocess image {path} after 3 attempts. Skipping.")
                raise IndexError(f"Skipping due to repeated failures.")
            time.sleep((2 ** attempt) + random.random())


# Function to resize while maintaining aspect ratio and add padding
def preprocess_image(image, channels_mode="L", image_size=(256, 256), view_position='AP'):
    """
    Preprocess the image by resizing it while maintaining the aspect ratio and adding padding.
    The View Position is  'AP' or 'PA' for Anterior-Posterior or Posterior-Anterior projection.
    If 'PA', the image will be flipped horizontally.

    Args:
        image(PIL.Image.Image): The image to be preprocessed.
        channels_mode (str): Color mode of the image. Default is "L". Accepts "RGB" or "L" (grayscale).
        image_size (tuple[int, int]): Desired output size of the image. Default is (256, 256).
        view_position (str): The view position of the image. Default is 'AP'.
    Returns:
        torch.Tensor: Preprocessed image tensor.
    """
    img = image
    img = img.convert(channels_mode)  # Convert to grayscale if needed
    # Resizing while maintaining aspect ratio
    aspect_ratio = img.width / img.height
    if aspect_ratio > 1:  # Image wider than tall
        new_width = image_size[0]
        new_height = int(image_size[1] / aspect_ratio)
    else:  # Image taller than wide
        new_height = image_size[1]
        new_width = int(image_size[0] * aspect_ratio)

    img = img.resize((new_width, new_height), Image.Resampling.LANCZOS)

    if channels_mode == "L":
        color = 0
        mean = 0.5
        std = 0.5
    else:
        color = (255, 255, 255)
        mean = [0.5, 0.5, 0.5]
        std = [0.5, 0.5, 0.5]

    # Creation of a white image (padding) (black in this case)
    padded_img = Image.new(channels_mode, image_size, color=color)
    padded_img.paste(img, ((image_size[0] - new_width) // 2, (image_size[1] - new_height) // 2))

    # Convert to tensor and normalize for PyTorch
    transform = transforms.Compose([
        #transforms.Resize(image_size),
        transforms.ToTensor(),
        transforms.Normalize(mean=mean, std=std),  # Standard Normalization,
        transforms.Lambda(lambda x: x.flip(2) if view_position == 'PA' else x)  # Flip horizontally if 'PA'
    ])

    #return transform(padded_img).unsqueeze(0)  # Adds batch dimension
    return transform(padded_img)  # DataLoader will add batch dimension


class ImagePreprocessor(Dataset):
    """
        Custom dataset class for loading and preprocessing images.
        This class is used to load images from the specified paths,
        apply transformations and return the preprocessed images along with their labels.

        Parameters:
            image_paths (list): List of paths to the images.
            image_labels (dict): Dictionary with image name for key, and list of labels for value.
            Should be already aligned with the image_paths.
            transform (callable, optional): Optional transform to be applied on a sample.
            image_size (tuple): Desired output size of the image.
            channels_mode (str): Color mode of the image. Default is "RGB". Accepts "RGB" or "L" (grayscale).
        :returns: tuple(torch.Tensor, torch.Tensor): Preprocessed image tensor; List of labels for the image.
        :rtype: tuple
    """
    def __init__(self, data_dict, transform = None, image_size=(256, 256),
                 channels_mode="L", return_study_id=False, use_bucket=False):
        """
        Initialize the dataset with image paths, labels and transformations.
        `data_dict` structure:
            Each key should be an index containing a dict for each image.
            Structure of dictionary:
            {idx: {
                "path": image_path,
                "study_id": study_id,
                "dicom_id": dicom_id,
                "subject_id": subject_id,
                "label": [label1, label2, ...],
                "view_position": view_position
            }}
        Parameters:
            data_dict (dict): Dictionary with all
            transform (callable, optional): Optional transform to be applied on a sample (already opened image).
            image_size (tuple): Desired output size of the image.
            channels_mode (str): Color mode of the image. Default is "RGB". Accepts "RGB" or "L" (grayscale).
            return_study_id (bool): If True, the dataloader will return the study_id along with the image and label in the tuple.
            use_bucket (bool): If True, the function will use the bucketed dataset in Dataloader.
            It defaults to False in order to avoid unnecessary checks.

        """

        self.image_size = image_size
        self.data_dict = data_dict


        for _, img_dict in data_dict.items():
            prefix = "gs://" + BUCKET_PREFIX_PATH if use_bucket else DATASET_PATH
            img_dict["path"] = os.path.join(prefix, img_dict["path"])
        self.use_bucket = use_bucket

        if channels_mode not in ["RGB", "L"]:
            raise ValueError("channels_mode must be either 'RGB' or 'L'")
        self.channels_mode = channels_mode
        self.transform = transform

        self.return_study_id = return_study_id

    def __len__(self):
        return len(self.data_dict)

    def __getitem__(self, idx):
        """
        Args:
            idx (int): Index of the image to be fetched.
        Returns:
            tuple: (torch.Tensor, torch.Tensor) where [0] is the preprocessed image tensor
            and [1] is the corresponding label.
            If return_study_id is True (in init), it also returns the study_id tensor.
        """
        img_pth = self.data_dict[idx]["path"]
        # Use the cloud open function if "use_bucket" is True
        # Else open the image using PIL
        img = pil_cloud_open(img_pth) if self.use_bucket else Image.open(img_pth)

        # Convert labels to Tensor
        label_tensor = torch.tensor(self.data_dict[idx]['labels'],
                                    dtype=torch.float)

        # Use the transform defined in the constructor
        # If no transform is provided, use the default preprocessing function
        res_list = [self.transform(img) if self.transform
                    else preprocess_image(img,
                                          channels_mode = self.channels_mode,
                                          view_position= self.data_dict[idx]["view_position"]
                                          ),
                    label_tensor] # Append the label tensor to the result list

        # If return_study_id is True, extract the study_id
        if self.return_study_id:
            study_id = self.data_dict[idx]["study_id"]
            study_id_tensor = torch.tensor([int(study_id)], dtype=torch.float)
            res_list.append(study_id_tensor)

        return tuple(res_list)


# =============================================<|MERGE_RESOLUTION|>--- conflicted
+++ resolved
@@ -11,11 +11,7 @@
 from torch.utils.data import Dataset
 from PIL import Image
 
-<<<<<<< HEAD
-from settings import BILLING_PROJECT, BUCKET_PREFIX_PATH, SERVICE_ACCOUNT_TOKEN
-=======
 from settings import BILLING_PROJECT, SERVICE_ACCOUNT_TOKEN, BUCKET_PREFIX_PATH, DATASET_PATH
->>>>>>> 3489f46a
 import threading
 
 # Lock for thread-safe access to gcsfs client
