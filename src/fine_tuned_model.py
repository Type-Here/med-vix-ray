import json
import sys

import torch
import timm
import os
import torch.nn as nn
import numpy as np
import torchvision.transforms as transforms
import torch.optim as optim
from matplotlib import pyplot as plt

from torchvision.datasets import ImageFolder
from torch.utils.data import DataLoader

<<<<<<< HEAD
# XLA_MOD
import torch_xla
import torch_xla.core.xla_model as xm
import torch_xla.debug.metrics as met
import torch_xla.distributed.parallel_loader as pl
import torch_xla.distributed.xla_multiprocessing as xmp

#import sys
#sys.path.append(os.path.expanduser('~/med-vix-ray/'))
=======
#sys.path.append(os.path.dirname(os.path.dirname(os.path.abspath(__file__))))
>>>>>>> d9ca1c68

# Dataset path
from settings import DATASET_PATH, MIMIC_LABELS, MODELS_DIR, SWIN_MODEL_DIR
from settings import NUM_EPOCHS, UNBLOCKED_LEVELS, LEARNING_RATE_CLASSIFIER, LEARNING_RATE_TRANSFORMER
from settings import SWIN_MODEL_SAVE_PATH, SWIN_STATS_PATH

from sklearn.metrics import accuracy_score, precision_score, recall_score, f1_score, roc_auc_score, roc_curve, \
    precision_recall_curve, average_precision_score

from src import general


def vit_loader():
    """
    Vision Transformer (ViT) src for feature extraction.
    ViT is a transformer-based src that processes images as sequences of patches.
    Warning
    -------
    This function is not fully implemented yet.
    """
    # Transformers for ViT
    transform = transforms.Compose([
        transforms.Resize((256, 256)),  # ViT accepts 256x256 input
        transforms.ToTensor(),
        transforms.Normalize(mean=[0.5], std=[0.5])  # Normalize to [0, 1] range in grayscale
    ])
    # Load dataset
    dataset = ImageFolder(root=DATASET_PATH, transform=transform)
    dataloader = DataLoader(dataset, batch_size=16, shuffle=True, num_workers=4)
    # Test dataloader
    images, labels = next(iter(dataloader))
    print(f"Shape batch immagini: {images.shape}")  # Output: [16, 1, 256, 256]
    # -------------------------------------------------------------------------------
    # Load pretrained ViT src
    vit_model = timm.create_model('vit_base_patch16_256', pretrained=True)
    # Substitute head for feature extraction
    vit_model.head = nn.Identity()  # Output embedding instead of classification
    # Test forward pass
    with torch.no_grad():
        vit_features = vit_model(images.repeat(1, 3, 1, 1))  # ViT requires RGB input (3 channels)
        print(f"Output ViT feature shape: {vit_features.shape}")


# ================================================ MIMIC SWIN CLASSIFIER ===============================================
def _swin_loader_rgb(evaluation: bool=False, num_classes: int=0) -> nn.Module:
    """
    Carica SwinV2 pretrained ms_in1k, senza toccare patch_embed
    e senza classifier head (num_classes=0 + head=Identity).
    """
    model = timm.create_model(
        "swinv2_base_window8_256.ms_in1k",
        pretrained=True,
        num_classes=num_classes,
    )

    # Remove final classifier to extract features
    model.head = nn.Identity() # Identity() removes the classifier head by replacing it with an identity function
    if evaluation:
        model.eval()
    return model

def _swin_loader(evaluation=False, num_classes=14) -> nn.Module:
    """
    Swin V2 src for feature extraction.
    Swin V2 is a hierarchical transformer that computes representation with shifted windows.
    It is designed to be efficient and effective for various vision tasks.

    Simplified Swin V2 Architecture
    ------------------------------
    1. Patch Embedding: Converts the image into patches by applying
    a convolutional layer with large kernel size. \n
    2. Transformer Encoder: Applies self-attention to the patches,
    allowing the src to learn relationships between them. \n
    3. MLP Head: A multi-layer perceptron that processes the output of the transformer encoder
    to produce the final feature representation.

    Args:
        evaluation (bool): set model directly in evaluation mode if Ture. Defaults to False
    Returns:
        model (nn.Module): The Swin V2 src for feature extraction.
    """

    # Load Pre-Trained src
    model = timm.create_model("swinv2_base_window8_256.ms_in1k", pretrained=True, num_classes=0)
    # num_classes=0 should remove the head

    # Modify the first convolutional layer to accept grayscale input (1 channel) instead of RGB (3 channels)
    conv1 = model.patch_embed.proj  # First conv layer
    new_conv1 = nn.Conv2d(
        in_channels=1,
        out_channels=conv1.out_channels,
        kernel_size=(conv1.kernel_size[0], conv1.kernel_size[1]), # Check if correct
        stride=(conv1.stride[0], conv1.stride[1]), # Check if correct
        padding=conv1.padding,
        bias=(conv1.bias is not None)
    )

    # Copy the weights from the original conv layer, averaging across channels
    new_conv1.weight.data = conv1.weight.mean(dim=1, keepdim=True)

    # Copy the bias if it exists
    new_conv1.bias.data = conv1.bias.data

    # Replace the first conv layer in the src
    model.patch_embed.proj = new_conv1

    # Remove final classifier to extract features
    model.head = nn.Identity()

    # Set src to evaluation mode
    if evaluation:
        model.eval()

    # Test on a sample image
    # with torch.no_grad():
    #    features = swin_model(image_tensor)  # Pass the pre-processed image tensor
    #    print(f"Output Swin V2 feature shape: {features.shape}")  # Output: torch.Size([1, 1024])
    return model


class SwinMIMICClassifier(nn.Module):
    """
        SwinMIMICClassifier is a multi-label classification src based on the Swin V2 architecture.
        It is designed to classify images from the MIMIC-CXR dataset into multiple classes.
        The src consists of a Swin V2 feature extractor followed by a custom classifier head.

        Attributes:
          swin_model (nn.Module): The Swin V2 feature extractor.
          classifier (nn.Sequential): The custom classifier head for multi-label classification.

        :argument nn.Module: Inherits from PyTorch's nn.Module class.
    """

    def __init__(self, device=None, num_classes=len(MIMIC_LABELS)):  # 14 patologie in MIMIC-CXR
        """
            Initializes the SwinMIMICClassifier src.
            This src uses the Swin V2 architecture for feature extraction and a custom classifier
            head for multi-label classification.
            :param num_classes: Number of output classes (default: 14 for MIMIC-CXR).
        """
        super(SwinMIMICClassifier, self).__init__()
        self.swin_model = _swin_loader_rgb(num_classes=num_classes)

        # New classifier head
        self.classifier = nn.Sequential(
            nn.Linear(1024, 512),  # Swin V2 output: 1024-dim → reduced to 512
            nn.ReLU(),
            nn.Dropout(0.3), # Dropout
            nn.Linear(512, num_classes),  # Final Output: 14 classes (MIMIC-CXR labels)
            #nn.Sigmoid()  # Sigmoid activation for multi-label classification;
            # Sigmoid(): Not recommended if using BCEWithLogitsLoss
        )

        # Move src to available device (CPU/GPU) # Save device but not change it since instability issues on AMD
        if device:
            self.device = device
        else:
            try:
                self.device = torch.device("cuda" if torch.cuda.is_available() else "cpu")
            except Exception as e:
                print(f"Error moving model to device: {e}")
                exit(1)

    def forward(self, x, use_classifier=True):
        # Get features from the backbone (e.g., shape [B, 1024, 8, 8])
        features = self.swin_model.forward_features(x)
        # Printed the shape: [16, 8, 8, 1024] it needs to be permuted to [16, 1024, 8, 8]

        # Permute dimensions to get (B, C, H, W)
        features = features.permute(0, 3, 1, 2)  # Now shape: [16, 1024, 8, 8]

        # Check for NaN or Inf in input tensor
        #if torch.isnan(features).any() or torch.isinf(features).any():
        #    raise ValueError("FEATURES contains NaN or Inf values.")

        # Pooling to get [B, 1024, 1, 1]
        pooled = torch.nn.functional.adaptive_avg_pool2d(features, (1, 1))

        # Flatten to get [B, 1024]
        pooled = pooled.view(pooled.size(0), -1)

        # Pass the pooled features through the classifier head
        if use_classifier:
            logits = self.classifier(pooled)
        else:
            # If not using the classifier, return the pooled features
            logits = pooled
        return logits

    def train_model(self, train_loader, num_epochs=NUM_EPOCHS,
                    learning_rate_swin=LEARNING_RATE_TRANSFORMER,
                    learning_rate_classifier=LEARNING_RATE_CLASSIFIER,
                    layers_to_unblock=UNBLOCKED_LEVELS, optimizer_param=None,
                    loss_fn_param= nn.BCEWithLogitsLoss()):
        """
        Train the SwinMIMICClassifier src.
        This method trains the src using the provided training and validation data loaders.
        It unblocks the specified number of transformer blocks and the classifier head for training.
        The training process includes forward and backward passes, loss calculation, and optimizer step.
        The src is trained using the Adam optimizer with different learning rates
        for the Swin Transformer layers and the classifier head.

        Args:
            train_loader (DataLoader): DataLoader for training data.
            num_epochs (int): Number of epochs to train the src.
            learning_rate_classifier (float): Learning rate for the classifier head.
            learning_rate_swin (float): Learning rate for the Swin Transformer layers.
            optimizer_param (torch.optim.Optimizer): Optimizer for training. Default: None -> optim.Adam will be used.
            loss_fn_param (torch.nn.Module): Loss function for training.
                Default: nn.BCEWithLogitsLoss() since mix sigmoid and BCE, recommended for multi-label classification.
            layers_to_unblock (int): Number of transformer blocks to unblock for training.
        """

        self._unblock_layers(layers_to_unblock)

        # List all parameters and their requires_grad status (whether they are trainable)
        for name, param in self.swin_model.named_parameters():
            print(f"{name}: requires_grad = {param.requires_grad}")

        optimizer = self._create_optimizer(layers_to_unblock, learning_rate_classifier, learning_rate_swin,
                                           optimizer_param)

        # Binary Cross-Entropy for multi-label classification
        loss_fn = loss_fn_param

        for epoch in range(num_epochs):
            self.train()
            running_loss = 0.0
            count = 0

            for images, labels in train_loader:
                images = images.to(self.device)
                labels = labels.to(self.device)
                optimizer.zero_grad()

                # Forward pass
                outputs = self(images)
                # No need to apply sigmoid since BCEWithLogitsLoss combines a sigmoid layer
                # and the BCELoss in one single class
                loss = loss_fn(outputs, labels)

                # Backpropagation
                loss.backward()

                # XLA_MOD
                xm.optimizer_step(optimizer)

                running_loss += loss.item()

                if count % 200 == 0:
                    print("Step:", count ," overall steps:", len(train_loader))
                count += 1

            print(f"Epoch {epoch + 1}/{num_epochs}, Loss: {running_loss / len(train_loader):.4f}")
            print("Saving model...")
            # Save model each epoch; xm.get_ordinal() == 0: only save on the first device.
            if xm.get_ordinal() == 0:
                # Save the model state after each epoch
                self.save_model_state(path=SWIN_MODEL_DIR)
                # Save the model after each epoch
                self.save_model(path=SWIN_MODEL_SAVE_PATH)
                print(f"Model saved")



    def _create_optimizer(self, layers_to_unblock, learning_rate_classifier, learning_rate_swin, optimizer_param):
        # Define two parameter groups with different learning rates
        # Group 1: Swin Transformer layers
        # Group 2: Classifier head
        if optimizer_param is None:
            optimizer = optim.Adam([
                {"params": self.swin_model.patch_embed.proj.parameters(),
                 "lr": learning_rate_classifier},  # Same LR as transformer layers
                {"params": self.swin_model.layers[-layers_to_unblock:].parameters(),
                 "lr": learning_rate_swin},  # Lower LR for Swin Transformer
                {"params": self.classifier.parameters(),
                 "lr": learning_rate_classifier}  # Higher LR for classifier head
            ])
        else:
            optimizer = optimizer_param
        return optimizer

    def _unblock_layers(self, layers_to_unblock):
        # Freeze all layers initially
        for param in self.swin_model.parameters():
            param.requires_grad = False
        # Unfreeze the input layer since it was changed to accept grayscale input
        for param in self.swin_model.patch_embed.proj.parameters():
            param.requires_grad = True
        # Unfreeze the last layers_to_unblock transformer blocks # Default: 2
        for layer in list(self.swin_model.layers)[-layers_to_unblock:]:
            # print(f"Unblocking layer: {layer}")
            for param in layer.parameters():
                param.requires_grad = True
        # self.swin_model.head = self.classifier  # Set the classifier head
        # Unfreeze the head
        # for param in self.swin_model.head.parameters():
        #    param.requires_grad = True

    def model_evaluation(self, testing_loader, threshold: float = 0.5,
                         save_stats: bool = True, out_dir: str = None):
        """
          Evaluate the model on a dataloader, calculate multilabel metrics, and plot:
            - ROC curves (macro)
            - Precision-Recall curves (macro)
          Saves both the values and the plots.

          Args:
              testing_loader (DataLoader): DataLoader for testing/validation.
              threshold (float): Threshold to binarize predictions.
              save_stats (bool): If True, saves metrics and plots to disk.
              out_dir (str): Directory to save the files.

          Returns:
              dict: All calculated metrics + paths to the plots.
          """
        # Default to current folder + evaluation if None
        if out_dir is None:
            # Find current folder
            current_dir = os.path.dirname(os.path.abspath(__file__))
            out_dir = os.path.join(current_dir, "test_results")

        os.makedirs(out_dir, exist_ok=True)
        self.eval()
        self.swin_model.eval()

        all_labels = []
        all_scores = []

<<<<<<< HEAD
        # 🔁 XLA_MOD – Load batches with parallel loader
        val_loader = pl.MpDeviceLoader(val_loader, self.device)

        with (torch.no_grad()):
            for images, labels in val_loader:
=======
        # Number of batches
        num_batches = len(testing_loader)

        with torch.no_grad():
            for images, labels in testing_loader:
>>>>>>> d9ca1c68
                images = images.to(self.device)
                labels = labels.to(self.device)

                logits = self(images)
                probs = torch.sigmoid(logits).cpu().numpy()
                all_scores.append(probs)
                all_labels.append(labels.cpu().numpy())

                if len(all_labels) % 200 == 0:
                    print("Step:", len(all_labels), "overall steps:", num_batches)
                # Early exit for debugging
                if len(all_labels) > 100:
                    break

        y_true = np.vstack(all_labels)  # shape [N, C]
        y_score = np.vstack(all_scores)  # shape [N, C]
        y_pred = (y_score > threshold).astype(int)

        # Metriche di base
        metrics = {
            "Exact Match Ratio": accuracy_score(y_true, y_pred),
            "F1_macro": f1_score(y_true, y_pred, average="macro", zero_division=0),
            "F1_weighted": f1_score(y_true, y_pred, average="weighted", zero_division=0),
            "Precision_macro": precision_score(y_true, y_pred, average="macro", zero_division=0),
            "Recall_macro": recall_score(y_true, y_pred, average="macro", zero_division=0),
        }

        # ROC AUC e AUPRC per classe e media macro
        n_classes = y_true.shape[1]
        roc_aucs = []
        pr_aps = []
        # curve macro: concateniamo poi
        all_fpr = np.unique(np.linspace(0, 1, 100))
        mean_tpr = np.zeros_like(all_fpr)
        mean_prec = np.zeros_like(all_fpr)  # riutilizziamo xp per PR

        for c in range(n_classes):
            # ROC per classe
            fpr, tpr, _ = roc_curve(y_true[:, c], y_score[:, c])
            auc_c = roc_auc_score(y_true[:, c], y_score[:, c])
            roc_aucs.append(auc_c)
            # interp tpr su grid comune
            mean_tpr += np.interp(all_fpr, fpr, tpr)

            # PR per classe
            prec, rec, _ = precision_recall_curve(y_true[:, c], y_score[:, c])
            ap_c = average_precision_score(y_true[:, c], y_score[:, c])
            pr_aps.append(ap_c)
            # interp precision su stesso grid
            mean_prec += np.interp(all_fpr, rec[::-1], prec[::-1])

        # macro values
        metrics["ROC_AUC_macro"] = np.mean(roc_aucs)
        metrics["AUPRC_macro"] = np.mean(pr_aps)
        metrics["ROC_AUC_per_class"] = roc_aucs
        metrics["AUPRC_per_class"] = pr_aps
        if save_stats:
            self._save_stats_improved(all_fpr, mean_prec, mean_tpr,
                                      metrics, n_classes, out_dir)

        # Stampa a video
        for k, v in metrics.items():
            # evita di stampare intere liste
            if isinstance(v, list):
                print(f"{k}: [see per-class values]")
            else:
                print(f"{k}: {v:.4f}")

        return metrics

    def _per_label_roc_pr_delta(self, y_true: np.ndarray,
                               y_score: np.ndarray,
                               label_names: list[str]
                               ) -> dict[str, dict[str, float]]:
        """
        Calcola per ogni etichetta (multilabel) ROC AUC, AUPRC e la loro differenza.

        Args:
            y_true (np.ndarray): array binario [N, C] delle vere etichette.
            y_score (np.ndarray): array [N, C] delle probabilità previste.
            label_names (list[str]): nomi delle C etichette, in ordine.

        Returns:
            dict: {
               label_name: {
                 "roc_auc": float,
                 "auprc": float,
                 "delta": float  # auprc - roc_auc
               },
               ...
            }
        """
        assert y_true.shape == y_score.shape, "Shapes di y_true e y_score devono coincidere"
        n_classes = y_true.shape[1]
        assert len(label_names) == n_classes, "Numero di nomi etichette diverso da C"

        results = {}
        for i, name in enumerate(label_names):
            # se la classe ha solo zeri o solo uni, roc_auc_score fallisce;
            # in quel caso impostiamo a np.nan
            try:
                roc = roc_auc_score(y_true[:, i], y_score[:, i])
            except ValueError:
                roc = float("nan")
            try:
                pr = average_precision_score(y_true[:, i], y_score[:, i])
            except ValueError:
                pr = float("nan")

            results[name] = {
                "roc_auc": roc,
                "auprc": pr,
                "delta": pr - roc
            }
        return results

    def _save_stats_improved(self, all_fpr, mean_prec, mean_tpr, metrics,
                             n_classes, out_dir):
        """
        Save the evaluation statistics and plots.
        Args:
            all_fpr (np.ndarray): All false positive rates for ROC curve.
            mean_prec (np.ndarray): Mean precision for PR curve.
            mean_tpr (np.ndarray): Mean true positive rate for ROC curve.
            metrics (dict): Dictionary of evaluation metrics.
            n_classes (int): Number of classes.
            out_dir (str): Output directory to save the plots and stats.
        """
        # Plot and Save ROC and PR curves

        # ROC curve macro
        mean_tpr /= n_classes
        plt.figure()
        plt.plot(all_fpr, mean_tpr, label=f"macro ROC (AUC={metrics['ROC_AUC_macro']:.3f})")
        plt.plot([0, 1], [0, 1], linestyle="--")
        plt.xlabel("False Positive Rate")
        plt.ylabel("True Positive Rate")
        plt.title("ROC Curve (macro)")
        plt.legend()
        roc_path = os.path.join(out_dir, "roc_macro.png")
        plt.savefig(roc_path)
        plt.close()

        # Precision-Recall macro
        mean_prec /= n_classes
        plt.figure()
        plt.plot(all_fpr, mean_prec, label=f"macro PR (AUPRC={metrics['AUPRC_macro']:.3f})")
        plt.xlabel("Recall")
        plt.ylabel("Precision")
        plt.title("Precision-Recall Curve (macro)")
        plt.legend()
        pr_path = os.path.join(out_dir, "pr_macro.png")
        plt.savefig(pr_path)
        plt.close()

        # Save in JSON
        stats_path = os.path.join(out_dir, "metrics.json")
        with open(stats_path, "w") as f:
            json.dump(metrics, f, indent=2)
        print(f"Saved metrics to {stats_path}")
        print(f"Saved ROC plot to {roc_path}")
        print(f"Saved PR plot to  {pr_path}")

    def save_model(self, path=SWIN_MODEL_SAVE_PATH):
        """
        Save the trained src to a file.
        Args:
            path (str): Path to save the src. Default: SWIN_MODEL_SAVE_PATH.
        """
        torch.save(self, path)
        print(f"Model saved to {path}")

    def save_model_state(self, path=SWIN_MODEL_DIR):
        """
        Save the trained src state to a file.
        Args:
            path (str): Path to save the src. Default: SWIN_MODEL_SAVE_PATH.
        """
        path = os.path.join(path, "finetuned_model_state.pth")
        torch.save(self.state_dict(), path)
        print(f"Model state saved to {path}")

    def load_model(self, path=SWIN_MODEL_SAVE_PATH):
        """
        Load a trained src from a file.
        Args:
            path (str): Path to load the src from. Default: SWIN_MODEL_SAVE_PATH.
        """
        if not path.endswith('.pth'):
            raise ValueError("Path must end with .pth")
        if not os.path.exists(path):
            raise FileNotFoundError(f"Model file not found: {path}")

        # Load the src state
        self.load_state_dict(
            torch.load(path,
                       map_location="cuda" if torch.cuda.is_available() else "cpu")
        )
        print(f"Model loaded from {path}")
        return self


if __name__ == "__main__":
    print("Starting ...")

    # Check for device
    print("Checking for device...")
<<<<<<< HEAD

    # XLA_MOD
    t_device = xm.xla_device() if xm.xla_device() else torch.device("cpu")
    is_cuda = t_device.type != 'cpu'
=======
    t_device = torch.device("cpu" if torch.version.hip else
                            ("cuda" if torch.cuda.is_available() else "cpu"))
    is_cuda = torch.cuda.is_available() and not torch.version.hip
    # ROCm is not supported yet
>>>>>>> d9ca1c68
    print(f"Using device: {t_device}")
    print(f"Is XLA available: {is_cuda}")

    # Initialize the SwinMIMICClassifier
    ft_model = SwinMIMICClassifier(device=t_device).to(t_device)

    SAVE_DIR = os.path.join(MODELS_DIR, "fine_tuned")

    if not os.path.exists(SAVE_DIR):
        os.makedirs(SAVE_DIR)

    # Load Model if exists
    model_path = os.path.join(SAVE_DIR, "fine_tuned_model.pth")
    model_state_path = os.path.join(SAVE_DIR, "finetuned_model_state.pth")

    #if not general.basic_menu_model_option(model_path, ft_model):
    #    exit(0)

    if os.path.exists(model_state_path):
        print(f"[INFO] Found model state in {model_state_path}; Loading it...")
        ft_model.load_model(model_state_path)
        print("Model loaded.")
    else:

        print(f"[INFO] Model state not found in {model_state_path}; Training a new model...")

        # Fetches datasets, labels and create DataLoaders which will handle preprocessing images also.
        training_loader, valid_loader = general.get_dataloaders(
            return_study_id=False, pin_memory=is_cuda,
            use_bucket=True, verify_existence=False, full_data=True)

        # Train the model
        print("Starting training...")
        # NOTE: for other parameters, settings.py defines default values
        ft_model.train_model(training_loader)

        # Save the model
        print("Saving model...")
        ft_model.save_model(model_path)
        print(f"Model saved to {model_path}")

<<<<<<< HEAD
    # Train the model
    print("Starting training...")
    # NOTE: for other parameters, settings.py defines default values
    #ft_model.train_model(training_loader)

    def _train_fn(rank, flags):
        model = SwinMIMICClassifier(device=t_device).to(t_device)
        model.train_model(flags['train_loader'], num_epochs=flags['num_epochs'])


    xmp.spawn(_train_fn, args=({"train_loader": training_loader, "num_epochs": NUM_EPOCHS}),
              nprocs=8, start_method='fork')
=======
    # Any case: Evaluate the model
>>>>>>> d9ca1c68

    print("Loading test dataset...")
    test_loader = general.get_test_dataloader(pin_memory=is_cuda,use_bucket=True,
                                              verify_existence=False, full_data=True)

    # Evaluate the model
    print("Starting evaluation...")
    metrics_dict = ft_model.model_evaluation(test_loader, save_stats=True, )
    print("Evaluation completed.")
    print("Metrics:", metrics_dict)

    # Save the metrics to a file
    metrics_file = os.path.join(SAVE_DIR, "fine_tuned_metrics.json")
    with open(metrics_file, 'w') as f:
        f.write(str(metrics_dict))
    print(f"Metrics saved to {metrics_file}")

    # Save the model architecture to a file
    model_architecture_file = os.path.join(SAVE_DIR, "model_architecture.txt")
    with open(model_architecture_file, 'w') as f:
        f.write(str(ft_model))
    print(f"Model architecture saved to {model_architecture_file}")

    print("Training and evaluation completed.")
    print("Exiting...")<|MERGE_RESOLUTION|>--- conflicted
+++ resolved
@@ -13,7 +13,6 @@
 from torchvision.datasets import ImageFolder
 from torch.utils.data import DataLoader
 
-<<<<<<< HEAD
 # XLA_MOD
 import torch_xla
 import torch_xla.core.xla_model as xm
@@ -23,9 +22,6 @@
 
 #import sys
 #sys.path.append(os.path.expanduser('~/med-vix-ray/'))
-=======
-#sys.path.append(os.path.dirname(os.path.dirname(os.path.abspath(__file__))))
->>>>>>> d9ca1c68
 
 # Dataset path
 from settings import DATASET_PATH, MIMIC_LABELS, MODELS_DIR, SWIN_MODEL_DIR
@@ -354,20 +350,14 @@
 
         all_labels = []
         all_scores = []
-
-<<<<<<< HEAD
+        # Number of batches
+        num_batches = len(testing_loader)
+
         # 🔁 XLA_MOD – Load batches with parallel loader
-        val_loader = pl.MpDeviceLoader(val_loader, self.device)
+        val_loader = pl.MpDeviceLoader(testing_loader, self.device)
 
         with (torch.no_grad()):
             for images, labels in val_loader:
-=======
-        # Number of batches
-        num_batches = len(testing_loader)
-
-        with torch.no_grad():
-            for images, labels in testing_loader:
->>>>>>> d9ca1c68
                 images = images.to(self.device)
                 labels = labels.to(self.device)
 
@@ -575,17 +565,10 @@
 
     # Check for device
     print("Checking for device...")
-<<<<<<< HEAD
 
     # XLA_MOD
     t_device = xm.xla_device() if xm.xla_device() else torch.device("cpu")
     is_cuda = t_device.type != 'cpu'
-=======
-    t_device = torch.device("cpu" if torch.version.hip else
-                            ("cuda" if torch.cuda.is_available() else "cpu"))
-    is_cuda = torch.cuda.is_available() and not torch.version.hip
-    # ROCm is not supported yet
->>>>>>> d9ca1c68
     print(f"Using device: {t_device}")
     print(f"Is XLA available: {is_cuda}")
 
@@ -620,29 +603,22 @@
         # Train the model
         print("Starting training...")
         # NOTE: for other parameters, settings.py defines default values
-        ft_model.train_model(training_loader)
+        #ft_model.train_model(training_loader)
+
+        def _train_fn(rank, flags):
+            model = SwinMIMICClassifier(device=t_device).to(t_device)
+            model.train_model(flags['train_loader'], num_epochs=flags['num_epochs'])
+
+
+        xmp.spawn(_train_fn, args=({"train_loader": training_loader, "num_epochs": NUM_EPOCHS}),
+                  nprocs=8, start_method='fork')
 
         # Save the model
         print("Saving model...")
         ft_model.save_model(model_path)
         print(f"Model saved to {model_path}")
 
-<<<<<<< HEAD
-    # Train the model
-    print("Starting training...")
-    # NOTE: for other parameters, settings.py defines default values
-    #ft_model.train_model(training_loader)
-
-    def _train_fn(rank, flags):
-        model = SwinMIMICClassifier(device=t_device).to(t_device)
-        model.train_model(flags['train_loader'], num_epochs=flags['num_epochs'])
-
-
-    xmp.spawn(_train_fn, args=({"train_loader": training_loader, "num_epochs": NUM_EPOCHS}),
-              nprocs=8, start_method='fork')
-=======
     # Any case: Evaluate the model
->>>>>>> d9ca1c68
 
     print("Loading test dataset...")
     test_loader = general.get_test_dataloader(pin_memory=is_cuda,use_bucket=True,
