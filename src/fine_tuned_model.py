--- conflicted
+++ resolved
@@ -220,9 +220,6 @@
         # Binary Cross-Entropy for multi-label classification
         loss_fn = loss_fn_param
 
-        # 🔁 XLA_MOD – Load batches with parallel loader
-        train_loader = pl.MpDeviceLoader(train_loader, self.device)
-
         for epoch in range(num_epochs):
             self.train()
             running_loss = 0.0
@@ -245,18 +242,13 @@
                 # XLA_MOD
                 xm.optimizer_step(optimizer)
 
-                running_loss += loss.detach().item()
+                running_loss += loss.item()
 
                 if count % 200 == 0:
                     print("Step:", count ," overall steps:", len(train_loader))
                 count += 1
 
-<<<<<<< HEAD
-            print(f"Epoch {epoch + 1}/{num_epochs}, Loss: {running_loss:.4f}")
-
-=======
             print(f"Epoch {epoch + 1}/{num_epochs}, Loss: {running_loss / len(train_loader):.4f}")
->>>>>>> 3489f46a
             print("Saving model...")
             # Save model each epoch; xm.get_ordinal() == 0: only save on the first device.
             if xm.get_ordinal() == 0:
